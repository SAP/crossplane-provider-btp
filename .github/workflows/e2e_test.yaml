--- conflicted
+++ resolved
@@ -51,13 +51,12 @@
 
 env:
   # hardcoded BTP CLI version
-  btp_cli_version: 2.64.0
+  btp_cli_version: 2.90.2
 
 jobs:
   prepare-matrix:
     runs-on: ubuntu-latest
     environment: ${{ inputs.environment }}
-<<<<<<< HEAD
     outputs:
       test-names: ${{ steps.set-matrix.outputs.test-names }}
     steps:
@@ -83,11 +82,6 @@
       fail-fast: false
       matrix:
         testName: ${{ fromJson(needs.prepare-matrix.outputs.test-names) }}
-=======
-    env:
-      # hardcoded BTP CLI version
-      btp_cli_version: 2.90.2
->>>>>>> a2dcfa79
     steps:
       - name: checkout repo
         uses: actions/checkout@08eba0b27e820071cde6df949e0beb9ba4906955 # v4.3.0
