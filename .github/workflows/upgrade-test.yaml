name: Upgrade Test Workflow


permissions:
  contents: read
  packages: write
  pull-requests: write

on:
  workflow_dispatch:
    inputs:
      source:
        description: "Source version"
        required: true
        default: "v1.0.3"
      target:
        description: "Target version"
        required: true
        default: "v1.1.0"

  issue_comment:
    types:
      - created

  push:
    branches:
      - upgradeTestPipeline
  
  

jobs:
  upgrade-test:
    runs-on: ubuntu-latest
    if: |
      github.event_name == 'workflow_dispatch' ||
      (github.event_name == 'issue_comment' && contains(github.event.comment.body, '/upgrade-test'))
    steps:
      - name: Setup Docker Buildx
        if: github.event_name == 'issue_comment' && contains(github.event.comment.body, '/upgrade-test') && true
        uses: docker/setup-buildx-action@f7ce87c1d6bead3e36075b2ce75da1f6cc28aaca # v3.9.0
        with:
            version: v0.15.1
            install: true
      - name: Checkout code
        if: github.event_name == 'issue_comment' && contains(github.event.comment.body, '/upgrade-test') && true
        uses: actions/checkout@11bd71901bbe5b1630ceea73d27597364c9af683 # v4.2.2
        with:
          submodules: true
      - name: Fetch History
        if: github.event_name == 'issue_comment' && contains(github.event.comment.body, '/upgrade-test') && true
        run: git fetch --prune --unshallow

      - name: Set up Go
        if: github.event_name == 'issue_comment' && contains(github.event.comment.body, '/upgrade-test') && true
        uses: actions/setup-go@41dfa10bad2bb2ae585af6ee5bb4d7d973ad74ed # v5.1.0
        with:
          go-version: '1.21'

      - name: Vendor Dependencies
        if: github.event_name == 'issue_comment' && contains(github.event.comment.body, '/upgrade-test') && true
        run: make vendor vendor.check

      - name: Set up Version
        if: github.event_name == 'issue_comment' && contains(github.event.comment.body, '/upgrade-test') && true
        run: |
          echo "BUILD_IMAGE_VERSION=draft-${{ github.event.pull_request.number }}" >> $GITHUB_ENV
          echo "version is $BUILD_IMAGE_VERSION"
      - name: Build Images
        if: github.event_name == 'issue_comment' && contains(github.event.comment.body, '/upgrade-test') && true
        run: make build VERSION=$BUILD_IMAGE_VERSION 
        env:
          # We're using docker buildx, which doesn't actually load the images it
          # builds by default. Specifying --load does so.
          BUILD_ARGS: "--load"
          DOCKER_REGISTRY: ${{ vars.REGISTRY_URL }}
          BUILD_REGISTRY: ${{ vars.REGISTRY_URL }}

      - name: Login to Container Registry
        if: github.event_name == 'issue_comment' && contains(github.event.comment.body, '/upgrade-test') && true
        uses: docker/login-action@9780b0c442fbb1117ed29e0efdff1e18412f7567 # v3.3.0
        with:
          registry: ${{ vars.REGISTRY_URL }}
          username: ${{ github.actor }}
          password: ${{ secrets.GITHUB_TOKEN }}
      - name: Publish Artifacts to DockerHub
        if: github.event_name == 'issue_comment' && contains(github.event.comment.body, '/upgrade-test') && true
        run: make publish BRANCH_NAME=${GITHUB_REF##*/} VERSION=$BUILD_IMAGE_VERSION
        env:
          DOCKER_REGISTRY: ${{ vars.REGISTRY_URL }}
          BUILD_REGISTRY: ${{ vars.REGISTRY_URL }}

      - name: Clone provider-upgrade-test repo
        run: |
          git clone https://${{ secrets.UPGRADE_TEST_GT_TOKEN }}@${{ secrets.UPGRADE_TEST_GIT_REPO_HOST }}/cloud-orchestration/provider-upgrade-test.git
          echo "Repository provider-upgrade-test cloned successfully."

      - name: Install CLI Tools
        run: |
          echo "Installing Kind..."
          curl -Lo ./kind https://kind.sigs.k8s.io/dl/latest/kind-linux-amd64
          chmod +x ./kind
          sudo mv ./kind /usr/local/bin/kind

          echo "Installing Kubectl..."
          curl -LO "https://dl.k8s.io/release/$(curl -L -s https://dl.k8s.io/release/stable.txt)/bin/linux/amd64/kubectl"
          chmod +x kubectl
          sudo mv kubectl /usr/local/bin/

          echo "Installing Chainsaw..."
          curl -LO https://github.com/kyverno/chainsaw/releases/download/v0.2.12/chainsaw_linux_amd64.tar.gz && \
          tar -xzvf chainsaw_linux_amd64.tar.gz && \
          chmod +x chainsaw && \
          sudo mv chainsaw /usr/local/bin/chainsaw && \
          chainsaw version

          echo "Installing sed..."
          sudo apt-get update && sudo apt-get install -y sed

          echo "Installing jq..."
          sudo apt-get install -y jq

          echo "Installing yq..."
          sudo wget https://github.com/mikefarah/yq/releases/latest/download/yq_linux_amd64 -O /usr/bin/yq
          sudo chmod +x /usr/bin/yq

          echo "All tools installed successfully."
<<<<<<< HEAD
=======

      - name: Extract params
        run: |
          if [[ "${{ github.event_name }}" == "workflow_dispatch" ]]; then
            echo "to_test_source=${{ github.event.inputs.source }}" >> $GITHUB_ENV
            echo "to_test_target=${{ github.event.inputs.target }}" >> $GITHUB_ENV
          elif [[ "${{ github.event_name }}" == "issue_comment" ]]; then
            COMMENT_BODY="${{ github.event.comment.body }}"
            COMMENT_BODY=$(echo "$COMMENT_BODY" | tr -d '\r\n')
            if [[ "$COMMENT_BODY" =~ ^/upgrade-test\ source= ]]; then
              VERSION=$(echo "$COMMENT_BODY" | awk -F'source=' '{print $2}' | awk '{print $1}')
              if [[ -n "$VERSION" ]]; then
                echo "Extracted version: $VERSION"
                echo "to_test_source=$VERSION" >> $GITHUB_ENV
                echo "to_test_source=$to_test_source"
              else
                echo "Error: 'source' parameter is missing or invalid." >&2
                exit 1
              fi
              echo "to_test_target=$BUILD_IMAGE_VERSION" >> $GITHUB_ENV
              echo "to_test_target=$to_test_target"
            else
              echo "Comment does not start with '/upgrade-test'." 
            fi
          fi
>>>>>>> b401a9b2
      - name: Run upgrade test
        if: github.event_name == 'workflow_dispatch' 
        run: |
          cd provider-upgrade-test
          echo "Running upgrade test..."
          REGISTRY=ghcr.io/sap/crossplane-provider-btp/crossplane/provider-btp && ./provider-test.sh upgrade-test --source "${REGISTRY}:${to_test_source}" --target ${REGISTRY}:${to_test_target} --provider provider-btp   --initialize providers/provider-btp/scripts/initialize.sh --cleanup  providers/provider-btp/scripts/cleanup.sh
        env: 
          CLIENT_ID: ${{ secrets.UPGRADE_TEST_CLIENT_ID }}
          CLIENT_SECRET: ${{ secrets.UPGRADE_TEST_CLIENT_SECRET }}
          TECH_USER_PASSWORD: ${{ secrets.UPGRADE_TEST_TECH_USER_PW }}

      - name: Run upgrade test from the last versions
        if: github.event_name == 'issue_comment' && contains(github.event.comment.body, '/upgrade-test') && true
        run: |
          cd provider-upgrade-test
          echo "Running upgrade test..."
          latest_versions=$(ls -d providers/provider-btp/v* 2>/dev/null | sort -V | tail -n 3 | xargs -n 1 basename)

          if [[ -z "$latest_versions" ]]; then
            echo "Error: No versions found in providers/provider-btp." >&2
            exit 1
          fi
          echo "Latest three versions supports upgrade test are: $latest_versions"
          for source_version in $latest_versions; do
            echo "Running upgrade test from version: $source_version"
            REGISTRY=ghcr.io/sap/crossplane-provider-btp/crossplane/provider-btp && ./provider-test.sh upgrade-test --source "${REGISTRY}:${source_version}" --target ${REGISTRY}:${BUILD_IMAGE_VERSION} --provider provider-btp   --initialize providers/provider-btp/scripts/initialize.sh --cleanup  providers/provider-btp/scripts/cleanup.sh
            echo "Upgrade test finished for version: $source_version"
          done
        env: 
          CLIENT_ID: ${{ secrets.UPGRADE_TEST_CLIENT_ID }}
          CLIENT_SECRET: ${{ secrets.UPGRADE_TEST_CLIENT_SECRET }}
          TECH_USER_PASSWORD: ${{ secrets.UPGRADE_TEST_TECH_USER_PW }}

          <|MERGE_RESOLUTION|>--- conflicted
+++ resolved
@@ -124,34 +124,6 @@
           sudo chmod +x /usr/bin/yq
 
           echo "All tools installed successfully."
-<<<<<<< HEAD
-=======
-
-      - name: Extract params
-        run: |
-          if [[ "${{ github.event_name }}" == "workflow_dispatch" ]]; then
-            echo "to_test_source=${{ github.event.inputs.source }}" >> $GITHUB_ENV
-            echo "to_test_target=${{ github.event.inputs.target }}" >> $GITHUB_ENV
-          elif [[ "${{ github.event_name }}" == "issue_comment" ]]; then
-            COMMENT_BODY="${{ github.event.comment.body }}"
-            COMMENT_BODY=$(echo "$COMMENT_BODY" | tr -d '\r\n')
-            if [[ "$COMMENT_BODY" =~ ^/upgrade-test\ source= ]]; then
-              VERSION=$(echo "$COMMENT_BODY" | awk -F'source=' '{print $2}' | awk '{print $1}')
-              if [[ -n "$VERSION" ]]; then
-                echo "Extracted version: $VERSION"
-                echo "to_test_source=$VERSION" >> $GITHUB_ENV
-                echo "to_test_source=$to_test_source"
-              else
-                echo "Error: 'source' parameter is missing or invalid." >&2
-                exit 1
-              fi
-              echo "to_test_target=$BUILD_IMAGE_VERSION" >> $GITHUB_ENV
-              echo "to_test_target=$to_test_target"
-            else
-              echo "Comment does not start with '/upgrade-test'." 
-            fi
-          fi
->>>>>>> b401a9b2
       - name: Run upgrade test
         if: github.event_name == 'workflow_dispatch' 
         run: |
@@ -183,6 +155,4 @@
         env: 
           CLIENT_ID: ${{ secrets.UPGRADE_TEST_CLIENT_ID }}
           CLIENT_SECRET: ${{ secrets.UPGRADE_TEST_CLIENT_SECRET }}
-          TECH_USER_PASSWORD: ${{ secrets.UPGRADE_TEST_TECH_USER_PW }}
-
-          +          TECH_USER_PASSWORD: ${{ secrets.UPGRADE_TEST_TECH_USER_PW }}