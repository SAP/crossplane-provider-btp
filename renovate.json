{
  "$schema": "https://docs.renovatebot.com/renovate-schema.json",
  "extends": [
    "config:recommended"
  ],
  "customManagers": [
    {
      "fileMatch": ["(^|/)Makefile$", "(^|/)Dockerfile$"],
<<<<<<< HEAD
      "matchStrings": ["(export|ARG) *TERRAFORM_PROVIDER_VERSION *[:|\\?]?= *(?<currentValue>\\d+\\.\\d+\\.\\d+)"],
=======
      "matchStrings": ["(export|ARG) *TERRAFORM_PROVIDER_VERSION *:?= *(?<currentValue>\\d+\\.\\d+\\.\\d+)"],
>>>>>>> d9ae531c
      "fileMatch": ["(^|/)Makefile$", "(^|/)Dockerfile$", "(^|/)config.yml$"],
      "matchStrings": ["(export|ARG|--build-arg=) *TERRAFORM_PROVIDER_VERSION *:?= *(?<currentValue>\\d+\\.\\d+\\.\\d+)"],
      "datasourceTemplate": "terraform-provider",
      "versioningTemplate": "hashicorp",
      "depNameTemplate": "SAP/btp"
    }
  ]
}
<|MERGE_RESOLUTION|>--- conflicted
+++ resolved
@@ -6,11 +6,7 @@
   "customManagers": [
     {
       "fileMatch": ["(^|/)Makefile$", "(^|/)Dockerfile$"],
-<<<<<<< HEAD
       "matchStrings": ["(export|ARG) *TERRAFORM_PROVIDER_VERSION *[:|\\?]?= *(?<currentValue>\\d+\\.\\d+\\.\\d+)"],
-=======
-      "matchStrings": ["(export|ARG) *TERRAFORM_PROVIDER_VERSION *:?= *(?<currentValue>\\d+\\.\\d+\\.\\d+)"],
->>>>>>> d9ae531c
       "fileMatch": ["(^|/)Makefile$", "(^|/)Dockerfile$", "(^|/)config.yml$"],
       "matchStrings": ["(export|ARG|--build-arg=) *TERRAFORM_PROVIDER_VERSION *:?= *(?<currentValue>\\d+\\.\\d+\\.\\d+)"],
       "datasourceTemplate": "terraform-provider",
@@ -18,4 +14,4 @@
       "depNameTemplate": "SAP/btp"
     }
   ]
-}
+}