--- conflicted
+++ resolved
@@ -218,10 +218,6 @@
 The credentials section of the service binding, which can be securely stored in SAP Vault or similar secrets manager.
 
 ## 👐 Support, Feedback, Contributing
-<<<<<<< HEAD
-=======
-
->>>>>>> 9ef37ec0
 If you have a question always feel free to reach out on our official crossplane slack channel:
 
 :rocket: [**#provider-sap-btp**](https://crossplane.slack.com/archives/C07UZ3UJY7Q).
