--- conflicted
+++ resolved
@@ -147,8 +147,6 @@
 
 Contains the email of the BTP_TECHNICAL_USER.
 
-<<<<<<< HEAD
-
 #### Optional Configuration
 
 **BUILD_ID**
@@ -164,14 +162,11 @@
 0 or 1, default is 0
 
 ## 👐 Support, Feedback, Contributing
-=======
-## Support, Feedback, Contributing
 If you have a question always feel free to reach out on our official crossplane slack channel: 
 
 :rocket: [**#provider-sap-btp**](https://crossplane.slack.com/archives/C07UZ3UJY7Q).
 
 This project is open to feature requests/suggestions, bug reports etc. via [GitHub issues](https://github.com/SAP/crossplane-provider-btp/issues). Contribution and feedback are encouraged and always welcome.
->>>>>>> 2ec0ff0c
 
 For more information about how to contribute, the project structure, as well as additional contribution information, see our [Contribution Guidelines](CONTRIBUTING.md).
 
