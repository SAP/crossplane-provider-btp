apiVersion: account.btp.sap.crossplane.io/v1alpha1
kind: Subaccount
metadata:
  namespace: default
  name: kyma-test-subaccount
spec:
  forProvider:
    displayName: "$BUILD_ID-Created while test: Kyma Environment setup"
    labels:
      safe-to-delete: ["yes"]
<<<<<<< HEAD
      BUILD_ID: [ "$BUILD_ID" ]
    region: eu10
=======
      BUILD_ID: ["$BUILD_ID"]
    region: eu20
>>>>>>> 41b1a570
    subdomain: $BUILD_ID-co-e2e-test-kyma-case
    subaccountAdmins:
      - $TECHNICAL_USER_EMAIL<|MERGE_RESOLUTION|>--- conflicted
+++ resolved
@@ -8,13 +8,8 @@
     displayName: "$BUILD_ID-Created while test: Kyma Environment setup"
     labels:
       safe-to-delete: ["yes"]
-<<<<<<< HEAD
-      BUILD_ID: [ "$BUILD_ID" ]
-    region: eu10
-=======
       BUILD_ID: ["$BUILD_ID"]
     region: eu20
->>>>>>> 41b1a570
     subdomain: $BUILD_ID-co-e2e-test-kyma-case
     subaccountAdmins:
       - $TECHNICAL_USER_EMAIL