<<<<<<< HEAD
# ====================================================================================
# Setup Project
PROJECT_NAME := crossplane-provider-btp
PROJECT_REPO := github.com/sap/$(PROJECT_NAME)

# Terraform Related variables
export TERRAFORM_VERSION ?= 1.3.9

export TERRAFORM_PROVIDER_SOURCE ?= SAP/btp
export TERRAFORM_PROVIDER_REPO ?= https://github.com/SAP/terraform-provider-btp
export TERRAFORM_PROVIDER_VERSION ?= 1.15.1
export TERRAFORM_PROVIDER_DOWNLOAD_NAME ?= terraform-provider-btp
export TERRAFORM_PROVIDER_DOWNLOAD_URL_PREFIX ?= https://releases.hashicorp.com/$(TERRAFORM_PROVIDER_DOWNLOAD_NAME)/$(TERRAFORM_PROVIDER_VERSION)
export TERRAFORM_NATIVE_PROVIDER_BINARY ?= terraform-provider-btp_v1.15.1_x5
export TERRAFORM_DOCS_PATH ?= docs/resources

# set BUILD_ID if its not running in an action
BUILD_ID ?= $(shell date +"%H%M%S")

PLATFORMS ?= linux_amd64
#get version from current git release tag
VERSION ?= $(shell git describe --tags --exact-match 2>/dev/null || git rev-parse HEAD)
$(info VERSION is $(VERSION))

-include build/makelib/common.mk

# Setup Output
-include build/makelib/output.mk

# Setup Versions
GO_REQUIRED_VERSION=1.23
GOLANGCILINT_VERSION ?= 1.64.5

NPROCS ?= 1
GO_TEST_PARALLEL := $(shell echo $$(( $(NPROCS) / 2 )))
GO_STATIC_PACKAGES = $(GO_PROJECT)/cmd/provider  $(GO_PROJECT)/cmd/exporter
GO_LDFLAGS += -X $(GO_PROJECT)/internal/version.Version=$(VERSION)
# this version will eventually be passed to the terraform provider
GO_LDFLAGS += -X $(GO_PROJECT)/internal/version.ProviderVersion=$(VERSION)

GO_SUBDIRS += cmd internal apis
GO111MODULE = on
-include build/makelib/golang.mk

# kind-related versions
KIND_VERSION ?= v0.23.0
KIND_NODE_IMAGE_TAG ?= v1.30.2

# Setup Kubernetes tools
-include build/makelib/k8s_tools.mk

# Setup Images
DOCKER_REGISTRY ?= crossplane
IMAGES = $(PROJECT_NAME) $(PROJECT_NAME)-controller
-include build/makelib/image.mk

export UUT_CONFIG = $(BUILD_REGISTRY)/$(subst crossplane-,crossplane/,$(PROJECT_NAME)):$(VERSION)
export UUT_CONTROLLER = $(BUILD_REGISTRY)/$(subst crossplane-,crossplane/,$(PROJECT_NAME))-controller:$(VERSION)
export UUT_IMAGES = {"crossplane/provider-btp":"$(UUT_CONFIG)","crossplane/provider-btp-controller":"$(UUT_CONTROLLER)"}
testFilter ?= .*
# NOTE(hasheddan): we force image building to happen prior to xpkg build so that
# we ensure image is present in daemon.
xpkg.build.crossplane-provider-btp-controller: do.build.images

# NOTE(hasheddan): we ensure up is installed prior to running platform-specific
# build steps in parallel to avoid encountering an installation race condition.
build.init: $(UP)

# ====================================================================================
# Fallthrough

# run `make help` to see the targets and options

# We want submodules to be set up the first time `make` is run.
# We manage the build/ folder and its Makefiles as a submodule.
# The first time `make` is run, the includes of build/*.mk files will
# all fail, and this target will be run. The next time, the default as defined
# by the includes will be run instead.
fallthrough: submodules
	@echo Initial setup complete. Running make again . . .
	@make

# ====================================================================================
# Setup Terraform for fetching provider schema
TERRAFORM := $(TOOLS_HOST_DIR)/terraform-$(TERRAFORM_VERSION)
TERRAFORM_WORKDIR := $(WORK_DIR)/terraform
TERRAFORM_PROVIDER_SCHEMA := config/schema.json
terraform.buildvars: common.buildvars
	@echo TERRAFORM_VERSION=$(TERRAFORM_VERSION)
	@echo TERRAFORM_PROVIDER_SOURCE=$(TERRAFORM_PROVIDER_SOURCE)
	@echo TERRAFORM_PROVIDER_REPO=$(TERRAFORM_PROVIDER_REPO)
	@echo TERRAFORM_PROVIDER_VERSION=$(TERRAFORM_PROVIDER_VERSION)
	@echo TERRAFORM_PROVIDER_DOWNLOAD_NAME=$(TERRAFORM_PROVIDER_DOWNLOAD_NAME)
	@echo TERRAFORM_NATIVE_PROVIDER_BINARY=$(TERRAFORM_NATIVE_PROVIDER_BINARY)
	@echo TERRAFORM_DOCS_PATH=$(TERRAFORM_DOCS_PATH)
	@echo TERRAFORM=$(TERRAFORM)
	@echo TERRAFORM_WORKDIR=$(TERRAFORM_WORKDIR)
	@echo TERRAFORM_PROVIDER_SCHEMA=$(TERRAFORM_PROVIDER_SCHEMA)

$(TERRAFORM_PROVIDER_SCHEMA): $(TERRAFORM)
	@$(INFO) generating provider schema for $(TERRAFORM_PROVIDER_SOURCE) $(TERRAFORM_PROVIDER_VERSION)
	@mkdir -p $(TERRAFORM_WORKDIR)
	@echo '{"terraform":[{"required_providers":[{"provider":{"source":"'"$(TERRAFORM_PROVIDER_SOURCE)"'","version":"'"$(TERRAFORM_PROVIDER_VERSION)"'"}}],"required_version":"'"$(TERRAFORM_VERSION)"'"}]}' > $(TERRAFORM_WORKDIR)/main.tf.json
	@echo $(TERRAFORM_PROVIDER_VERSION)
	@$(TERRAFORM) -chdir=$(TERRAFORM_WORKDIR) init > $(TERRAFORM_WORKDIR)/terraform-logs.txt 2>&1
	@echo $(TERRAFORM_WORKDIR)
	@$(TERRAFORM) -chdir=$(TERRAFORM_WORKDIR) providers schema -json=true > $(TERRAFORM_PROVIDER_SCHEMA) 2>> $(TERRAFORM_WORKDIR)/terraform-logs.txt
	@echo $(TERRAFORM)
	@echo $(TERRAFORM_PROVIDER_SOURCE)
	@$(OK) generating provider schema for $(TERRAFORM_PROVIDER_SOURCE) $(TERRAFORM_PROVIDER_VERSION)

$(TERRAFORM):
	@$(INFO) installing terraform $(HOSTOS)-$(HOSTARCH)
	@mkdir -p $(TOOLS_HOST_DIR)/tmp-terraform
	@curl -fsSL https://releases.hashicorp.com/terraform/$(TERRAFORM_VERSION)/terraform_$(TERRAFORM_VERSION)_$(SAFEHOST_PLATFORM).zip -o $(TOOLS_HOST_DIR)/tmp-terraform/terraform.zip
	@unzip $(TOOLS_HOST_DIR)/tmp-terraform/terraform.zip -d $(TOOLS_HOST_DIR)/tmp-terraform
	@mv $(TOOLS_HOST_DIR)/tmp-terraform/terraform $(TERRAFORM)
	@rm -fr $(TOOLS_HOST_DIR)/tmp-terraform
	@$(OK) installing terraform $(HOSTOS)-$(HOSTARCH)
pull-docs:
	@$(INFO) pull-docs called
	@if [ ! -d "$(WORK_DIR)/$(TERRAFORM_PROVIDER_SOURCE)" ]; then \
  		mkdir -p "$(WORK_DIR)/$(TERRAFORM_PROVIDER_SOURCE)" && \
		git clone -c advice.detachedHead=false --depth 1 --filter=blob:none --branch "v$(TERRAFORM_PROVIDER_VERSION)" --sparse "$(TERRAFORM_PROVIDER_REPO)" "$(WORK_DIR)/$(TERRAFORM_PROVIDER_SOURCE)"; \
	fi
	@git -C "$(WORK_DIR)/$(TERRAFORM_PROVIDER_SOURCE)" sparse-checkout set "$(TERRAFORM_DOCS_PATH)"

# cleans the .work directory used for upjet/tf provider. Necessary after tf provider version upgrades so we just do this every time to have a clean dir
.PHONY: clean-work
clean-work:
	@$(INFO) cleaning work directory
	@rm -rf .work

generate.init: clean-work $(TERRAFORM_PROVIDER_SCHEMA) pull-docs

.PHONY: $(TERRAFORM_PROVIDER_SCHEMA) pull-docs terraform.buildvars

# Update the submodules, such as the common build scripts.
submodules:
	@git submodule sync
	@git submodule update --init --recursive

# NOTE(hasheddan): the build submodule currently overrides XDG_CACHE_HOME in
# order to force the Helm 3 to use the .work/helm directory. This causes Go on
# Linux machines to use that directory as the build cache as well. We should
# adjust this behavior in the build submodule because it is also causing Linux
# users to duplicate their build cache, but for now we just make it easier to
# identify its location in CI so that we cache between builds.
go.cachedir:
	@go env GOCACHE

# This is for running out-of-cluster locally, and is for convenience. Running
# this make target will print out the command which was used. For more control,
# try running the binary directly with different arguments.
run: go.build
	@$(INFO) Running Crossplane locally out-of-cluster . . .
	@# To see other arguments that can be provided, run the command with --help instead
	$(GO_OUT_DIR)/provider --debug


debug: go.build
	dlv debug ./cmd/provider --headless --listen=:2345 --log --api-version=2 --accept-multiclient -- --debug

dev-debug: $(KIND) $(KUBECTL)
	@$(INFO) Creating kind cluster
	@$(KIND) create cluster --name=$(PROJECT_NAME)-dev
	@$(KUBECTL) cluster-info --context kind-$(PROJECT_NAME)-dev
	@$(INFO) Installing Provider Template CRDs
	@$(KUBECTL) apply -R -f package/crds
	@$(INFO) Creating crossplane-system namespace
	@$(KUBECTL) create ns crossplane-system
	@$(INFO) Creating provider config and secret
	@$(KUBECTL) apply -R -f examples/provider
	@$(INFO) Now you can debug the provider with the IDE...

dev: $(KIND) $(KUBECTL)
	@$(INFO) Creating kind cluster
	@$(KIND) create cluster --name=$(PROJECT_NAME)-dev
	@$(KUBECTL) cluster-info --context kind-$(PROJECT_NAME)-dev
	@$(INFO) Installing Provider Template CRDs
	@$(KUBECTL) apply -R -f package/crds
	@$(INFO) Starting Provider Template controllers
	@$(GO) run cmd/provider/main.go --debug

dev-clean: $(KIND) $(KUBECTL)
	@$(INFO) Deleting kind cluster
	@$(KIND) delete cluster --name=$(PROJECT_NAME)-dev

.PHONY: submodules fallthrough test-integration run dev dev-clean e2e.run-final

# ====================================================================================
# Special Targets

# Install gomplate
GOMPLATE_VERSION := 3.10.0
GOMPLATE := $(TOOLS_HOST_DIR)/gomplate-$(GOMPLATE_VERSION)

$(GOMPLATE):
	@$(INFO) installing gomplate $(SAFEHOSTPLATFORM)
	@mkdir -p $(TOOLS_HOST_DIR)
	@curl -fsSLo $(GOMPLATE) https://github.com/hairyhenderson/gomplate/releases/download/v$(GOMPLATE_VERSION)/gomplate_$(SAFEHOSTPLATFORM) || $(FAIL)
	@chmod +x $(GOMPLATE)
	@$(OK) installing gomplate $(SAFEHOSTPLATFORM)

export GOMPLATE

# This target adds a new api type and its controller.
# You would still need to register new api in "apis/<provider>.go" and
# controller in "internal/controller/<provider>.go".
# Arguments:
#   provider: Camel case name of your provider, e.g. GitHub, PlanetScale
#   group: API group for the type you want to add.
#   kind: Kind of the type you want to add
#	apiversion: API version of the type you want to add. Optional and defaults to "v1alpha1"
provider.addtype: $(GOMPLATE)
	@[ "${provider}" ] || ( echo "argument \"provider\" is not set"; exit 1 )
	@[ "${group}" ] || ( echo "argument \"group\" is not set"; exit 1 )
	@[ "${kind}" ] || ( echo "argument \"kind\" is not set"; exit 1 )
	@PROVIDER=$(provider) GROUP=$(group) KIND=$(kind) APIVERSION=$(apiversion) ./hack/helpers/addtype.sh

define CROSSPLANE_MAKE_HELP
Crossplane Targets:
    submodules            Update the submodules, such as the common build scripts.
    run                   Run crossplane locally, out-of-cluster. Useful for development.

endef
# The reason CROSSPLANE_MAKE_HELP is used instead of CROSSPLANE_HELP is because the crossplane
# binary will try to use CROSSPLANE_HELP if it is set, and this is for something different.
export CROSSPLANE_MAKE_HELP

crossplane.help:
	@echo "$$CROSSPLANE_MAKE_HELP"

help-special: crossplane.help

.PHONY: crossplane.help help-special

######## Our Targets ###########
# run unit tests
test.run: go.test.unit

# e2e tests
e2e.run: test-acceptance

test-e2e: $(KIND) $(HELM3) build generate-test-crs
	@$(INFO) running e2e tests
	@$(INFO) Skipping long running tests
	@UUT_CONFIG=$(BUILD_REGISTRY)/$(subst crossplane-,crossplane/,$(PROJECT_NAME)):$(VERSION) UUT_CONTROLLER=$(BUILD_REGISTRY)/$(subst crossplane-,crossplane/,$(PROJECT_NAME))-controller:$(VERSION) go test $(PROJECT_REPO)/test/... -tags=e2e -short -count=1 -timeout 30m
	@$(OK) e2e tests passed

#run single test-e2e-long test with <make e2e testFilter=functionNameOfTest>
test-e2e-long: $(KIND) $(HELM3) build generate-test-crs
	@$(INFO) running integration tests
	@echo UUT_CONFIG=$$UUT_CONFIG
	@echo UUT_CONTROLLER=$$UUT_CONTROLLER
	go test -v  $(PROJECT_REPO)/test/... -tags=e2e -count=1 -test.v -run '$(testFilter)' -timeout 240m 2>&1 | tee test-output.log
	@$(OK) integration tests passed
	@echo "===========Test Summary==========="
	@grep -E "PASS|FAIL" test-output.log
	@case `tail -n 1 test-output.log` in \
     		*FAIL*) echo "❌ Error: Test failed"; exit 1 ;; \
     		*) echo "✅ All tests passed"; $(OK) integration tests passed ;; \
     esac

#run single e2e test with <make e2e testFilter=functionNameOfTest>
.PHONY: test-acceptance
test-acceptance: $(KIND) $(HELM3) build generate-test-crs
	@$(INFO) running integration tests
	@$(INFO) Skipping long running tests
	@echo UUT_CONFIG=$$UUT_CONFIG
	@echo UUT_CONTROLLER=$$UUT_CONTROLLER
	@echo "UUT_IMAGES=$$UUT_IMAGES"
	go test -v  $(PROJECT_REPO)/test/e2e -tags=e2e -short -count=1 -test.v -run '$(testFilter)' -timeout 120m 2>&1 | tee test-output.log
	@echo "===========Test Summary==========="
	@grep -E "PASS|FAIL" test-output.log
	@case `tail -n 1 test-output.log` in \
     		*FAIL*) echo "❌ Error: Test failed"; exit 1 ;; \
     		*) echo "✅ All tests passed"; $(OK) integration tests passed ;; \
     esac

.PHONY: test-acceptance-debug
test-acceptance-debug: $(KIND) $(HELM3) build generate-test-crs
	@$(INFO) running integration tests
	@$(INFO) Skipping long running tests
	@echo UUT_CONFIG=$$UUT_CONFIG
	@echo UUT_CONTROLLER=$$UUT_CONTROLLER
	@echo "UUT_IMAGES=$$UUT_IMAGES"
	go test -gcflags="all=-N -l" -c -v  $(PROJECT_REPO)/test/e2e/ -tags=e2e -o ./test/e2e/test-acceptance-debug.test -timeout 30m
	dlv exec ./test/e2e/test-acceptance-debug.test --wd ./test/e2e/ --headless --listen=:2345 --log --api-version=2 --accept-multiclient -- -test.short -test.count=1 -test.v -test.run '$(testFilter)'; EXIT_CODE=$$?; rm ./test/e2e/test-acceptance-debug.test; exit $$EXIT_CODE
	@$(OK) integration tests passed

.PHONY:generate-test-crs
generate-test-crs:
	@echo generating crs
	find test/e2e/testdata/crs -type f -name "*.yaml" -exec sh -c '\
    	for template; do \
    		envsubst < "$$template" > "$${template}.tmp" && mv "$${template}.tmp" "$$template"; \
    	done' sh {} +
	@echo crs generated


PUBLISH_IMAGES ?= crossplane/provider-btp crossplane/provider-btp-controller

.PONY: publish
publish:
	@$(INFO) "Publishing images $(PUBLISH_IMAGES) to $(DOCKER_REGISTRY)"
	@for image in $(PUBLISH_IMAGES); do \
		echo "Publishing image $(DOCKER_REGISTRY)/$${image}:$(VERSION)"; \
		docker push $(DOCKER_REGISTRY)/$${image}:$(VERSION); \
	done
	@$(OK) "Publishing images $(PUBLISH_IMAGES) to $(DOCKER_REGISTRY)"

# Generate external-name documentation from *_types.go files
.PHONY: docs.generate-external-name
docs.generate-external-name:
	@$(INFO) Generating external-name documentation from *_types.go files
	@$(GO) run ./scripts/generate-external-name-docs.go
	@$(OK) External-name documentation generated
=======
# ====================================================================================
# Setup Project
PROJECT_NAME := crossplane-provider-btp
PROJECT_REPO := github.com/sap/$(PROJECT_NAME)

# Terraform Related variables
export TERRAFORM_VERSION ?= 1.3.9

export TERRAFORM_PROVIDER_SOURCE ?= SAP/btp
export TERRAFORM_PROVIDER_REPO ?= https://github.com/SAP/terraform-provider-btp
export TERRAFORM_PROVIDER_VERSION ?= 1.15.1
export TERRAFORM_PROVIDER_DOWNLOAD_NAME ?= terraform-provider-btp
export TERRAFORM_PROVIDER_DOWNLOAD_URL_PREFIX ?= https://releases.hashicorp.com/$(TERRAFORM_PROVIDER_DOWNLOAD_NAME)/$(TERRAFORM_PROVIDER_VERSION)
export TERRAFORM_NATIVE_PROVIDER_BINARY ?= terraform-provider-btp_v1.15.1_x5
export TERRAFORM_DOCS_PATH ?= docs/resources

# set BUILD_ID if its not running in an action
BUILD_ID ?= $(shell date +"%H%M%S")

export TEST_CRS_PATH ?= test/e2e/testdata/crs

PLATFORMS ?= linux_amd64
#get version from current git release tag
VERSION ?= $(shell git describe --tags --exact-match 2>/dev/null || git rev-parse HEAD)
$(info VERSION is $(VERSION))

-include build/makelib/common.mk

# Setup Output
-include build/makelib/output.mk

# Setup Versions
GO_REQUIRED_VERSION=1.23
GOLANGCILINT_VERSION ?= 1.64.5

NPROCS ?= 1
GO_TEST_PARALLEL := $(shell echo $$(( $(NPROCS) / 2 )))
GO_STATIC_PACKAGES = $(GO_PROJECT)/cmd/provider
GO_LDFLAGS += -X $(GO_PROJECT)/internal/version.Version=$(VERSION)
# this version will eventually be passed to the terraform provider
GO_LDFLAGS += -X $(GO_PROJECT)/internal/version.ProviderVersion=$(VERSION)

GO_SUBDIRS += cmd internal apis
GO111MODULE = on
-include build/makelib/golang.mk

# kind-related versions
KIND_VERSION ?= v0.23.0
KIND_NODE_IMAGE_TAG ?= v1.30.2

# Setup Kubernetes tools
-include build/makelib/k8s_tools.mk

# Setup Images
DOCKER_REGISTRY ?= crossplane
IMAGES = $(PROJECT_NAME) $(PROJECT_NAME)-controller
-include build/makelib/image.mk

export UUT_CONFIG = $(BUILD_REGISTRY)/$(subst crossplane-,crossplane/,$(PROJECT_NAME)):$(VERSION)
export UUT_CONTROLLER = $(BUILD_REGISTRY)/$(subst crossplane-,crossplane/,$(PROJECT_NAME))-controller:$(VERSION)
export UUT_IMAGES = {"crossplane/provider-btp":"$(UUT_CONFIG)","crossplane/provider-btp-controller":"$(UUT_CONTROLLER)"}
testFilter ?= .*
# NOTE(hasheddan): we force image building to happen prior to xpkg build so that
# we ensure image is present in daemon.
xpkg.build.crossplane-provider-btp-controller: do.build.images

# NOTE(hasheddan): we ensure up is installed prior to running platform-specific
# build steps in parallel to avoid encountering an installation race condition.
build.init: $(UP)

# ====================================================================================
# Fallthrough

# run `make help` to see the targets and options

# We want submodules to be set up the first time `make` is run.
# We manage the build/ folder and its Makefiles as a submodule.
# The first time `make` is run, the includes of build/*.mk files will
# all fail, and this target will be run. The next time, the default as defined
# by the includes will be run instead.
fallthrough: submodules
	@echo Initial setup complete. Running make again . . .
	@make

# ====================================================================================
# Setup Terraform for fetching provider schema
TERRAFORM := $(TOOLS_HOST_DIR)/terraform-$(TERRAFORM_VERSION)
TERRAFORM_WORKDIR := $(WORK_DIR)/terraform
TERRAFORM_PROVIDER_SCHEMA := config/schema.json
terraform.buildvars: common.buildvars
	@echo TERRAFORM_VERSION=$(TERRAFORM_VERSION)
	@echo TERRAFORM_PROVIDER_SOURCE=$(TERRAFORM_PROVIDER_SOURCE)
	@echo TERRAFORM_PROVIDER_REPO=$(TERRAFORM_PROVIDER_REPO)
	@echo TERRAFORM_PROVIDER_VERSION=$(TERRAFORM_PROVIDER_VERSION)
	@echo TERRAFORM_PROVIDER_DOWNLOAD_NAME=$(TERRAFORM_PROVIDER_DOWNLOAD_NAME)
	@echo TERRAFORM_NATIVE_PROVIDER_BINARY=$(TERRAFORM_NATIVE_PROVIDER_BINARY)
	@echo TERRAFORM_DOCS_PATH=$(TERRAFORM_DOCS_PATH)
	@echo TERRAFORM=$(TERRAFORM)
	@echo TERRAFORM_WORKDIR=$(TERRAFORM_WORKDIR)
	@echo TERRAFORM_PROVIDER_SCHEMA=$(TERRAFORM_PROVIDER_SCHEMA)

$(TERRAFORM_PROVIDER_SCHEMA): $(TERRAFORM)
	@$(INFO) generating provider schema for $(TERRAFORM_PROVIDER_SOURCE) $(TERRAFORM_PROVIDER_VERSION)
	@mkdir -p $(TERRAFORM_WORKDIR)
	@echo '{"terraform":[{"required_providers":[{"provider":{"source":"'"$(TERRAFORM_PROVIDER_SOURCE)"'","version":"'"$(TERRAFORM_PROVIDER_VERSION)"'"}}],"required_version":"'"$(TERRAFORM_VERSION)"'"}]}' > $(TERRAFORM_WORKDIR)/main.tf.json
	@echo $(TERRAFORM_PROVIDER_VERSION)
	@$(TERRAFORM) -chdir=$(TERRAFORM_WORKDIR) init > $(TERRAFORM_WORKDIR)/terraform-logs.txt 2>&1
	@echo $(TERRAFORM_WORKDIR)
	@$(TERRAFORM) -chdir=$(TERRAFORM_WORKDIR) providers schema -json=true > $(TERRAFORM_PROVIDER_SCHEMA) 2>> $(TERRAFORM_WORKDIR)/terraform-logs.txt
	@echo $(TERRAFORM)
	@echo $(TERRAFORM_PROVIDER_SOURCE)
	@$(OK) generating provider schema for $(TERRAFORM_PROVIDER_SOURCE) $(TERRAFORM_PROVIDER_VERSION)

$(TERRAFORM):
	@$(INFO) installing terraform $(HOSTOS)-$(HOSTARCH)
	@mkdir -p $(TOOLS_HOST_DIR)/tmp-terraform
	@curl -fsSL https://releases.hashicorp.com/terraform/$(TERRAFORM_VERSION)/terraform_$(TERRAFORM_VERSION)_$(SAFEHOST_PLATFORM).zip -o $(TOOLS_HOST_DIR)/tmp-terraform/terraform.zip
	@unzip $(TOOLS_HOST_DIR)/tmp-terraform/terraform.zip -d $(TOOLS_HOST_DIR)/tmp-terraform
	@mv $(TOOLS_HOST_DIR)/tmp-terraform/terraform $(TERRAFORM)
	@rm -fr $(TOOLS_HOST_DIR)/tmp-terraform
	@$(OK) installing terraform $(HOSTOS)-$(HOSTARCH)
pull-docs:
	@$(INFO) pull-docs called
	@if [ ! -d "$(WORK_DIR)/$(TERRAFORM_PROVIDER_SOURCE)" ]; then \
  		mkdir -p "$(WORK_DIR)/$(TERRAFORM_PROVIDER_SOURCE)" && \
		git clone -c advice.detachedHead=false --depth 1 --filter=blob:none --branch "v$(TERRAFORM_PROVIDER_VERSION)" --sparse "$(TERRAFORM_PROVIDER_REPO)" "$(WORK_DIR)/$(TERRAFORM_PROVIDER_SOURCE)"; \
	fi
	@git -C "$(WORK_DIR)/$(TERRAFORM_PROVIDER_SOURCE)" sparse-checkout set "$(TERRAFORM_DOCS_PATH)"

# cleans the .work directory used for upjet/tf provider. Necessary after tf provider version upgrades so we just do this every time to have a clean dir
.PHONY: clean-work
clean-work:
	@$(INFO) cleaning work directory
	@rm -rf .work

generate.init: clean-work $(TERRAFORM_PROVIDER_SCHEMA) pull-docs

.PHONY: $(TERRAFORM_PROVIDER_SCHEMA) pull-docs terraform.buildvars

# Update the submodules, such as the common build scripts.
submodules:
	@git submodule sync
	@git submodule update --init --recursive

# NOTE(hasheddan): the build submodule currently overrides XDG_CACHE_HOME in
# order to force the Helm 3 to use the .work/helm directory. This causes Go on
# Linux machines to use that directory as the build cache as well. We should
# adjust this behavior in the build submodule because it is also causing Linux
# users to duplicate their build cache, but for now we just make it easier to
# identify its location in CI so that we cache between builds.
go.cachedir:
	@go env GOCACHE

# This is for running out-of-cluster locally, and is for convenience. Running
# this make target will print out the command which was used. For more control,
# try running the binary directly with different arguments.
run: go.build
	@$(INFO) Running Crossplane locally out-of-cluster . . .
	@# To see other arguments that can be provided, run the command with --help instead
	$(GO_OUT_DIR)/provider --debug


debug: go.build
	dlv debug ./cmd/provider --headless --listen=:2345 --log --api-version=2 --accept-multiclient -- --debug

dev-debug: $(KIND) $(KUBECTL)
	@$(INFO) Creating kind cluster
	@$(KIND) create cluster --name=$(PROJECT_NAME)-dev
	@$(KUBECTL) cluster-info --context kind-$(PROJECT_NAME)-dev
	@$(INFO) Installing Provider Template CRDs
	@$(KUBECTL) apply -R -f package/crds
	@$(INFO) Creating crossplane-system namespace
	@$(KUBECTL) create ns crossplane-system
	@$(INFO) Creating provider config and secret
	@$(KUBECTL) apply -R -f examples/provider
	@$(INFO) Now you can debug the provider with the IDE...

dev: $(KIND) $(KUBECTL)
	@$(INFO) Creating kind cluster
	@$(KIND) create cluster --name=$(PROJECT_NAME)-dev
	@$(KUBECTL) cluster-info --context kind-$(PROJECT_NAME)-dev
	@$(INFO) Installing Provider Template CRDs
	@$(KUBECTL) apply -R -f package/crds
	@$(INFO) Starting Provider Template controllers
	@$(GO) run cmd/provider/main.go --debug

dev-clean: $(KIND) $(KUBECTL)
	@$(INFO) Deleting kind cluster
	@$(KIND) delete cluster --name=$(PROJECT_NAME)-dev

.PHONY: submodules fallthrough test-integration run dev dev-clean e2e.run-final

# ====================================================================================
# Special Targets

# Install gomplate
GOMPLATE_VERSION := 3.10.0
GOMPLATE := $(TOOLS_HOST_DIR)/gomplate-$(GOMPLATE_VERSION)

$(GOMPLATE):
	@$(INFO) installing gomplate $(SAFEHOSTPLATFORM)
	@mkdir -p $(TOOLS_HOST_DIR)
	@curl -fsSLo $(GOMPLATE) https://github.com/hairyhenderson/gomplate/releases/download/v$(GOMPLATE_VERSION)/gomplate_$(SAFEHOSTPLATFORM) || $(FAIL)
	@chmod +x $(GOMPLATE)
	@$(OK) installing gomplate $(SAFEHOSTPLATFORM)

export GOMPLATE

# This target adds a new api type and its controller.
# You would still need to register new api in "apis/<provider>.go" and
# controller in "internal/controller/<provider>.go".
# Arguments:
#   provider: Camel case name of your provider, e.g. GitHub, PlanetScale
#   group: API group for the type you want to add.
#   kind: Kind of the type you want to add
#	apiversion: API version of the type you want to add. Optional and defaults to "v1alpha1"
provider.addtype: $(GOMPLATE)
	@[ "${provider}" ] || ( echo "argument \"provider\" is not set"; exit 1 )
	@[ "${group}" ] || ( echo "argument \"group\" is not set"; exit 1 )
	@[ "${kind}" ] || ( echo "argument \"kind\" is not set"; exit 1 )
	@PROVIDER=$(provider) GROUP=$(group) KIND=$(kind) APIVERSION=$(apiversion) ./hack/helpers/addtype.sh

define CROSSPLANE_MAKE_HELP
Crossplane Targets:
    submodules            Update the submodules, such as the common build scripts.
    run                   Run crossplane locally, out-of-cluster. Useful for development.

endef
# The reason CROSSPLANE_MAKE_HELP is used instead of CROSSPLANE_HELP is because the crossplane
# binary will try to use CROSSPLANE_HELP if it is set, and this is for something different.
export CROSSPLANE_MAKE_HELP

crossplane.help:
	@echo "$$CROSSPLANE_MAKE_HELP"

help-special: crossplane.help

.PHONY: crossplane.help help-special

######## Our Targets ###########
# run unit tests
test.run: go.test.unit

# e2e tests
e2e.run: test-acceptance

test-e2e: $(KIND) $(HELM3) build generate-test-crs
	@$(INFO) running e2e tests
	@$(INFO) Skipping long running tests
	@UUT_CONFIG=$(BUILD_REGISTRY)/$(subst crossplane-,crossplane/,$(PROJECT_NAME)):$(VERSION) UUT_CONTROLLER=$(BUILD_REGISTRY)/$(subst crossplane-,crossplane/,$(PROJECT_NAME))-controller:$(VERSION) go test $(PROJECT_REPO)/test/... -tags=e2e -short -count=1 -timeout 30m
	@$(OK) e2e tests passed

#run single test-e2e-long test with <make e2e testFilter=functionNameOfTest>
test-e2e-long: $(KIND) $(HELM3) build generate-test-crs
	@$(INFO) running integration tests
	@echo UUT_CONFIG=$$UUT_CONFIG
	@echo UUT_CONTROLLER=$$UUT_CONTROLLER
	go test -v  $(PROJECT_REPO)/test/... -tags=e2e -count=1 -test.v -run '$(testFilter)' -timeout 240m 2>&1 | tee test-output.log
	@$(OK) integration tests passed
	@echo "===========Test Summary==========="
	@grep -E "PASS|FAIL" test-output.log
	@case `tail -n 1 test-output.log` in \
     		*FAIL*) echo "❌ Error: Test failed"; exit 1 ;; \
     		*) echo "✅ All tests passed"; $(OK) integration tests passed ;; \
     esac

#run single e2e test with <make e2e testFilter=functionNameOfTest>
.PHONY: test-acceptance
test-acceptance: $(KIND) $(HELM3) build generate-test-crs
	@$(INFO) running integration tests
	@$(INFO) Skipping long running tests
	@echo UUT_CONFIG=$$UUT_CONFIG
	@echo UUT_CONTROLLER=$$UUT_CONTROLLER
	@echo "UUT_IMAGES=$$UUT_IMAGES"
	go test -v  $(PROJECT_REPO)/test/e2e -tags=e2e -short -count=1 -test.v -run '$(testFilter)' -timeout 120m 2>&1 | tee test-output.log
	@echo "===========Test Summary==========="
	@grep -E "PASS|FAIL" test-output.log
	@case `tail -n 1 test-output.log` in \
     		*FAIL*) echo "❌ Error: Test failed"; exit 1 ;; \
     		*) echo "✅ All tests passed"; $(OK) integration tests passed ;; \
     esac

.PHONY: test-acceptance-debug
test-acceptance-debug: $(KIND) $(HELM3) build generate-test-crs
	@$(INFO) running integration tests
	@$(INFO) Skipping long running tests
	@echo UUT_CONFIG=$$UUT_CONFIG
	@echo UUT_CONTROLLER=$$UUT_CONTROLLER
	@echo "UUT_IMAGES=$$UUT_IMAGES"
	go test -gcflags="all=-N -l" -c -v  $(PROJECT_REPO)/test/e2e/ -tags=e2e -o ./test/e2e/test-acceptance-debug.test -timeout 30m
	dlv exec ./test/e2e/test-acceptance-debug.test --wd ./test/e2e/ --headless --listen=:2345 --log --api-version=2 --accept-multiclient -- -test.short -test.count=1 -test.v -test.run '$(testFilter)'; EXIT_CODE=$$?; rm ./test/e2e/test-acceptance-debug.test; exit $$EXIT_CODE
	@$(OK) integration tests passed

.PHONY: generate-test-crs
generate-test-crs:
	@$(INFO) Generating CRS in $(TEST_CRS_PATH)
	@find $(TEST_CRS_PATH) -type f -name "*.yaml" -exec sh -c '\
    	for template; do \
    		envsubst < "$$template" > "$${template}.tmp" && mv "$${template}.tmp" "$$template"; \
    	done' sh {} +
	@$(OK) CRS generated


PUBLISH_IMAGES ?= crossplane/provider-btp crossplane/provider-btp-controller

.PHONY: publish
publish:
	@$(INFO) "Publishing images $(PUBLISH_IMAGES) to $(DOCKER_REGISTRY)"
	@for image in $(PUBLISH_IMAGES); do \
		echo "Publishing image $(DOCKER_REGISTRY)/$${image}:$(VERSION)"; \
		docker push $(DOCKER_REGISTRY)/$${image}:$(VERSION); \
	done
	@$(OK) "Publishing images $(PUBLISH_IMAGES) to $(DOCKER_REGISTRY)"

# Generate external-name documentation from *_types.go files
.PHONY: docs.generate-external-name
docs.generate-external-name:
	@$(INFO) Generating external-name documentation from *_types.go files
	@$(GO) run ./scripts/generate-external-name-docs.go
	@$(OK) External-name documentation generated

# ====================================================================================
# Upgrade Tests
# ====================================================================================

# If UPGRADE_TEST_CRS_TAG is not set, use UPGRADE_TEST_FROM_TAG as default
UPGRADE_TEST_CRS_TAG ?= $(UPGRADE_TEST_FROM_TAG)

.PHONY: generate-upgrade-test-crs
generate-upgrade-test-crs: TEST_CRS_PATH := test/upgrade/testdata/baseCRs
generate-upgrade-test-crs: generate-test-crs

.PHONY: check-upgrade-test-vars
check-upgrade-test-vars:
	@for var in UPGRADE_TEST_FROM_TAG UPGRADE_TEST_TO_TAG; do \
		if [ -z "$${!var}" ]; then \
			echo "❌ Error: $$var is not set"; exit 1; \
		fi; \
	done

.PHONY: pull-upgrade-test-version-crs
pull-upgrade-test-version-crs:
	@if [ -z "$(UPGRADE_TEST_CRS_TAG)" ]; then \
		echo "❌ Error: UPGRADE_TEST_CRS_TAG or UPGRADE_TEST_FROM_TAG is not set"; exit 1; \
	fi
	@$(INFO) "Pulling CRs from $(UPGRADE_TEST_CRS_TAG)"
	@if [ "$(UPGRADE_TEST_CRS_TAG)" = "local" ]; then \
		$(OK) "Using local CRs from test/upgrade/testdata/baseCRs/ (UPGRADE_TEST_CRS_TAG is \"local\")"; \
	else \
		$(INFO) "Attempting to check out CRs from tag $(UPGRADE_TEST_CRS_TAG)"; \
		if git ls-tree -r $(UPGRADE_TEST_CRS_TAG) --name-only | grep -q "^test/upgrade/testdata/baseCRs/"; then \
			$(INFO) "Checking out CRs to test/upgrade/testdata/baseCRs from $(UPGRADE_TEST_CRS_TAG)"; \
			rm -r test/upgrade/testdata/baseCRs; \
			mkdir -p test/upgrade/testdata/baseCRs; \
			git archive $(UPGRADE_TEST_CRS_TAG) test/upgrade/testdata/baseCRs | tar -x --strip-components=2 -C test/upgrade; \
			$(OK) "Checked out CRs to test/upgrade/testdata/baseCRs from $(UPGRADE_TEST_CRS_TAG)"; \
		else \
			$(WARN) "No CRs found for tag $(UPGRADE_TEST_CRS_TAG) at path test/upgrade/testdata/baseCRs/. Defaulting to local CRs"; \
		fi; \
	fi

.PHONY: build-upgrade-test-images
build-upgrade-test-images:
	@if [ "$(UPGRADE_TEST_FROM_TAG)" == "local" ] || [ "$(UPGRADE_TEST_TO_TAG)" == "local" ]; then \
		$(INFO) "Building local images (UPGRADE_TEST_FROM_TAG or UPGRADE_TEST_TO_TAG is \"local\")"; \
		$(MAKE) build; \
		$(OK) "Built local images: $(UUT_IMAGES)"; \
	fi

.PHONY: upgrade-test
upgrade-test: $(KIND) check-upgrade-test-vars build-upgrade-test-images pull-upgrade-test-version-crs generate-upgrade-test-crs
	@$(INFO) Running upgrade tests
	@go test -tags=upgrade ./test/upgrade -v -short -count=1 -run '$(testFilter)' -timeout 120m 2>&1 | tee upgrade-test-output.log
	@echo "===========Test Summary==========="
	@grep -E "PASS|FAIL" upgrade-test-output.log
	@case `tail -n 1 upgrade-test-output.log` in \
			*FAIL*) echo "❌ Error: Test failed"; exit 1 ;; \
			*) echo "✅ All tests passed"; $(OK) Upgrade tests passed ;; \
	 esac

.PHONY: upgrade-test-debug
upgrade-test-debug: $(KIND) check-upgrade-test-vars build-upgrade-test-images pull-upgrade-test-version-crs generate-upgrade-test-crs
	@$(INFO) Running upgrade tests
	@dlv test -tags=upgrade ./test/upgrade --listen=:2345 --headless=true --api-version=2 --build-flags="-tags=upgrade" -- -test.v -test.short -test.count=1 -test.timeout 120m -test.run '$(testFilter)' 2>&1 | tee upgrade-test-output.log
	@echo "===========Test Summary==========="
	@grep -E "PASS|FAIL" upgrade-test-output.log
	@case `tail -n 1 upgrade-test-output.log` in \
			*FAIL*) echo "❌ Error: Test failed"; exit 1 ;; \
			*) echo "✅ All tests passed"; $(OK) Upgrade tests passed ;; \
	 esac

.PHONY: upgrade-test-restore-crs
upgrade-test-restore-crs:
	@$(INFO) Restoring test/upgrade/testdata/baseCRs
	@git restore test/upgrade/testdata/baseCRs
	@$(OK) CRs restored

.PHONY: upgrade-test-clean
upgrade-test-clean: upgrade-test-restore-crs
	@$(INFO) Cleaning upgrade test artifacts
	@rm -rf test/upgrade/logs
	@rm -f upgrade-test-output.log
	@$(OK) Upgrade test artifacts cleaned
	@$(INFO) Deleting kind clusters
	@$(KIND) get clusters 2>/dev/null | grep e2e | xargs -r -n1 $(KIND) delete cluster --name || true
	@$(OK) Kind clusters deleted
	@$(INFO) Cleaning BTP artifacts
	@$(GO) run .github/workflows/cleanup.go
	@$(OK) BTP artifacts cleaned
>>>>>>> 6c6922b1
<|MERGE_RESOLUTION|>--- conflicted
+++ resolved
@@ -1,730 +1,409 @@
-<<<<<<< HEAD
-# ====================================================================================
-# Setup Project
-PROJECT_NAME := crossplane-provider-btp
-PROJECT_REPO := github.com/sap/$(PROJECT_NAME)
-
-# Terraform Related variables
-export TERRAFORM_VERSION ?= 1.3.9
-
-export TERRAFORM_PROVIDER_SOURCE ?= SAP/btp
-export TERRAFORM_PROVIDER_REPO ?= https://github.com/SAP/terraform-provider-btp
-export TERRAFORM_PROVIDER_VERSION ?= 1.15.1
-export TERRAFORM_PROVIDER_DOWNLOAD_NAME ?= terraform-provider-btp
-export TERRAFORM_PROVIDER_DOWNLOAD_URL_PREFIX ?= https://releases.hashicorp.com/$(TERRAFORM_PROVIDER_DOWNLOAD_NAME)/$(TERRAFORM_PROVIDER_VERSION)
-export TERRAFORM_NATIVE_PROVIDER_BINARY ?= terraform-provider-btp_v1.15.1_x5
-export TERRAFORM_DOCS_PATH ?= docs/resources
-
-# set BUILD_ID if its not running in an action
-BUILD_ID ?= $(shell date +"%H%M%S")
-
-PLATFORMS ?= linux_amd64
-#get version from current git release tag
-VERSION ?= $(shell git describe --tags --exact-match 2>/dev/null || git rev-parse HEAD)
-$(info VERSION is $(VERSION))
-
--include build/makelib/common.mk
-
-# Setup Output
--include build/makelib/output.mk
-
-# Setup Versions
-GO_REQUIRED_VERSION=1.23
-GOLANGCILINT_VERSION ?= 1.64.5
-
-NPROCS ?= 1
-GO_TEST_PARALLEL := $(shell echo $$(( $(NPROCS) / 2 )))
-GO_STATIC_PACKAGES = $(GO_PROJECT)/cmd/provider  $(GO_PROJECT)/cmd/exporter
-GO_LDFLAGS += -X $(GO_PROJECT)/internal/version.Version=$(VERSION)
-# this version will eventually be passed to the terraform provider
-GO_LDFLAGS += -X $(GO_PROJECT)/internal/version.ProviderVersion=$(VERSION)
-
-GO_SUBDIRS += cmd internal apis
-GO111MODULE = on
--include build/makelib/golang.mk
-
-# kind-related versions
-KIND_VERSION ?= v0.23.0
-KIND_NODE_IMAGE_TAG ?= v1.30.2
-
-# Setup Kubernetes tools
--include build/makelib/k8s_tools.mk
-
-# Setup Images
-DOCKER_REGISTRY ?= crossplane
-IMAGES = $(PROJECT_NAME) $(PROJECT_NAME)-controller
--include build/makelib/image.mk
-
-export UUT_CONFIG = $(BUILD_REGISTRY)/$(subst crossplane-,crossplane/,$(PROJECT_NAME)):$(VERSION)
-export UUT_CONTROLLER = $(BUILD_REGISTRY)/$(subst crossplane-,crossplane/,$(PROJECT_NAME))-controller:$(VERSION)
-export UUT_IMAGES = {"crossplane/provider-btp":"$(UUT_CONFIG)","crossplane/provider-btp-controller":"$(UUT_CONTROLLER)"}
-testFilter ?= .*
-# NOTE(hasheddan): we force image building to happen prior to xpkg build so that
-# we ensure image is present in daemon.
-xpkg.build.crossplane-provider-btp-controller: do.build.images
-
-# NOTE(hasheddan): we ensure up is installed prior to running platform-specific
-# build steps in parallel to avoid encountering an installation race condition.
-build.init: $(UP)
-
-# ====================================================================================
-# Fallthrough
-
-# run `make help` to see the targets and options
-
-# We want submodules to be set up the first time `make` is run.
-# We manage the build/ folder and its Makefiles as a submodule.
-# The first time `make` is run, the includes of build/*.mk files will
-# all fail, and this target will be run. The next time, the default as defined
-# by the includes will be run instead.
-fallthrough: submodules
-	@echo Initial setup complete. Running make again . . .
-	@make
-
-# ====================================================================================
-# Setup Terraform for fetching provider schema
-TERRAFORM := $(TOOLS_HOST_DIR)/terraform-$(TERRAFORM_VERSION)
-TERRAFORM_WORKDIR := $(WORK_DIR)/terraform
-TERRAFORM_PROVIDER_SCHEMA := config/schema.json
-terraform.buildvars: common.buildvars
-	@echo TERRAFORM_VERSION=$(TERRAFORM_VERSION)
-	@echo TERRAFORM_PROVIDER_SOURCE=$(TERRAFORM_PROVIDER_SOURCE)
-	@echo TERRAFORM_PROVIDER_REPO=$(TERRAFORM_PROVIDER_REPO)
-	@echo TERRAFORM_PROVIDER_VERSION=$(TERRAFORM_PROVIDER_VERSION)
-	@echo TERRAFORM_PROVIDER_DOWNLOAD_NAME=$(TERRAFORM_PROVIDER_DOWNLOAD_NAME)
-	@echo TERRAFORM_NATIVE_PROVIDER_BINARY=$(TERRAFORM_NATIVE_PROVIDER_BINARY)
-	@echo TERRAFORM_DOCS_PATH=$(TERRAFORM_DOCS_PATH)
-	@echo TERRAFORM=$(TERRAFORM)
-	@echo TERRAFORM_WORKDIR=$(TERRAFORM_WORKDIR)
-	@echo TERRAFORM_PROVIDER_SCHEMA=$(TERRAFORM_PROVIDER_SCHEMA)
-
-$(TERRAFORM_PROVIDER_SCHEMA): $(TERRAFORM)
-	@$(INFO) generating provider schema for $(TERRAFORM_PROVIDER_SOURCE) $(TERRAFORM_PROVIDER_VERSION)
-	@mkdir -p $(TERRAFORM_WORKDIR)
-	@echo '{"terraform":[{"required_providers":[{"provider":{"source":"'"$(TERRAFORM_PROVIDER_SOURCE)"'","version":"'"$(TERRAFORM_PROVIDER_VERSION)"'"}}],"required_version":"'"$(TERRAFORM_VERSION)"'"}]}' > $(TERRAFORM_WORKDIR)/main.tf.json
-	@echo $(TERRAFORM_PROVIDER_VERSION)
-	@$(TERRAFORM) -chdir=$(TERRAFORM_WORKDIR) init > $(TERRAFORM_WORKDIR)/terraform-logs.txt 2>&1
-	@echo $(TERRAFORM_WORKDIR)
-	@$(TERRAFORM) -chdir=$(TERRAFORM_WORKDIR) providers schema -json=true > $(TERRAFORM_PROVIDER_SCHEMA) 2>> $(TERRAFORM_WORKDIR)/terraform-logs.txt
-	@echo $(TERRAFORM)
-	@echo $(TERRAFORM_PROVIDER_SOURCE)
-	@$(OK) generating provider schema for $(TERRAFORM_PROVIDER_SOURCE) $(TERRAFORM_PROVIDER_VERSION)
-
-$(TERRAFORM):
-	@$(INFO) installing terraform $(HOSTOS)-$(HOSTARCH)
-	@mkdir -p $(TOOLS_HOST_DIR)/tmp-terraform
-	@curl -fsSL https://releases.hashicorp.com/terraform/$(TERRAFORM_VERSION)/terraform_$(TERRAFORM_VERSION)_$(SAFEHOST_PLATFORM).zip -o $(TOOLS_HOST_DIR)/tmp-terraform/terraform.zip
-	@unzip $(TOOLS_HOST_DIR)/tmp-terraform/terraform.zip -d $(TOOLS_HOST_DIR)/tmp-terraform
-	@mv $(TOOLS_HOST_DIR)/tmp-terraform/terraform $(TERRAFORM)
-	@rm -fr $(TOOLS_HOST_DIR)/tmp-terraform
-	@$(OK) installing terraform $(HOSTOS)-$(HOSTARCH)
-pull-docs:
-	@$(INFO) pull-docs called
-	@if [ ! -d "$(WORK_DIR)/$(TERRAFORM_PROVIDER_SOURCE)" ]; then \
-  		mkdir -p "$(WORK_DIR)/$(TERRAFORM_PROVIDER_SOURCE)" && \
-		git clone -c advice.detachedHead=false --depth 1 --filter=blob:none --branch "v$(TERRAFORM_PROVIDER_VERSION)" --sparse "$(TERRAFORM_PROVIDER_REPO)" "$(WORK_DIR)/$(TERRAFORM_PROVIDER_SOURCE)"; \
-	fi
-	@git -C "$(WORK_DIR)/$(TERRAFORM_PROVIDER_SOURCE)" sparse-checkout set "$(TERRAFORM_DOCS_PATH)"
-
-# cleans the .work directory used for upjet/tf provider. Necessary after tf provider version upgrades so we just do this every time to have a clean dir
-.PHONY: clean-work
-clean-work:
-	@$(INFO) cleaning work directory
-	@rm -rf .work
-
-generate.init: clean-work $(TERRAFORM_PROVIDER_SCHEMA) pull-docs
-
-.PHONY: $(TERRAFORM_PROVIDER_SCHEMA) pull-docs terraform.buildvars
-
-# Update the submodules, such as the common build scripts.
-submodules:
-	@git submodule sync
-	@git submodule update --init --recursive
-
-# NOTE(hasheddan): the build submodule currently overrides XDG_CACHE_HOME in
-# order to force the Helm 3 to use the .work/helm directory. This causes Go on
-# Linux machines to use that directory as the build cache as well. We should
-# adjust this behavior in the build submodule because it is also causing Linux
-# users to duplicate their build cache, but for now we just make it easier to
-# identify its location in CI so that we cache between builds.
-go.cachedir:
-	@go env GOCACHE
-
-# This is for running out-of-cluster locally, and is for convenience. Running
-# this make target will print out the command which was used. For more control,
-# try running the binary directly with different arguments.
-run: go.build
-	@$(INFO) Running Crossplane locally out-of-cluster . . .
-	@# To see other arguments that can be provided, run the command with --help instead
-	$(GO_OUT_DIR)/provider --debug
-
-
-debug: go.build
-	dlv debug ./cmd/provider --headless --listen=:2345 --log --api-version=2 --accept-multiclient -- --debug
-
-dev-debug: $(KIND) $(KUBECTL)
-	@$(INFO) Creating kind cluster
-	@$(KIND) create cluster --name=$(PROJECT_NAME)-dev
-	@$(KUBECTL) cluster-info --context kind-$(PROJECT_NAME)-dev
-	@$(INFO) Installing Provider Template CRDs
-	@$(KUBECTL) apply -R -f package/crds
-	@$(INFO) Creating crossplane-system namespace
-	@$(KUBECTL) create ns crossplane-system
-	@$(INFO) Creating provider config and secret
-	@$(KUBECTL) apply -R -f examples/provider
-	@$(INFO) Now you can debug the provider with the IDE...
-
-dev: $(KIND) $(KUBECTL)
-	@$(INFO) Creating kind cluster
-	@$(KIND) create cluster --name=$(PROJECT_NAME)-dev
-	@$(KUBECTL) cluster-info --context kind-$(PROJECT_NAME)-dev
-	@$(INFO) Installing Provider Template CRDs
-	@$(KUBECTL) apply -R -f package/crds
-	@$(INFO) Starting Provider Template controllers
-	@$(GO) run cmd/provider/main.go --debug
-
-dev-clean: $(KIND) $(KUBECTL)
-	@$(INFO) Deleting kind cluster
-	@$(KIND) delete cluster --name=$(PROJECT_NAME)-dev
-
-.PHONY: submodules fallthrough test-integration run dev dev-clean e2e.run-final
-
-# ====================================================================================
-# Special Targets
-
-# Install gomplate
-GOMPLATE_VERSION := 3.10.0
-GOMPLATE := $(TOOLS_HOST_DIR)/gomplate-$(GOMPLATE_VERSION)
-
-$(GOMPLATE):
-	@$(INFO) installing gomplate $(SAFEHOSTPLATFORM)
-	@mkdir -p $(TOOLS_HOST_DIR)
-	@curl -fsSLo $(GOMPLATE) https://github.com/hairyhenderson/gomplate/releases/download/v$(GOMPLATE_VERSION)/gomplate_$(SAFEHOSTPLATFORM) || $(FAIL)
-	@chmod +x $(GOMPLATE)
-	@$(OK) installing gomplate $(SAFEHOSTPLATFORM)
-
-export GOMPLATE
-
-# This target adds a new api type and its controller.
-# You would still need to register new api in "apis/<provider>.go" and
-# controller in "internal/controller/<provider>.go".
-# Arguments:
-#   provider: Camel case name of your provider, e.g. GitHub, PlanetScale
-#   group: API group for the type you want to add.
-#   kind: Kind of the type you want to add
-#	apiversion: API version of the type you want to add. Optional and defaults to "v1alpha1"
-provider.addtype: $(GOMPLATE)
-	@[ "${provider}" ] || ( echo "argument \"provider\" is not set"; exit 1 )
-	@[ "${group}" ] || ( echo "argument \"group\" is not set"; exit 1 )
-	@[ "${kind}" ] || ( echo "argument \"kind\" is not set"; exit 1 )
-	@PROVIDER=$(provider) GROUP=$(group) KIND=$(kind) APIVERSION=$(apiversion) ./hack/helpers/addtype.sh
-
-define CROSSPLANE_MAKE_HELP
-Crossplane Targets:
-    submodules            Update the submodules, such as the common build scripts.
-    run                   Run crossplane locally, out-of-cluster. Useful for development.
-
-endef
-# The reason CROSSPLANE_MAKE_HELP is used instead of CROSSPLANE_HELP is because the crossplane
-# binary will try to use CROSSPLANE_HELP if it is set, and this is for something different.
-export CROSSPLANE_MAKE_HELP
-
-crossplane.help:
-	@echo "$$CROSSPLANE_MAKE_HELP"
-
-help-special: crossplane.help
-
-.PHONY: crossplane.help help-special
-
-######## Our Targets ###########
-# run unit tests
-test.run: go.test.unit
-
-# e2e tests
-e2e.run: test-acceptance
-
-test-e2e: $(KIND) $(HELM3) build generate-test-crs
-	@$(INFO) running e2e tests
-	@$(INFO) Skipping long running tests
-	@UUT_CONFIG=$(BUILD_REGISTRY)/$(subst crossplane-,crossplane/,$(PROJECT_NAME)):$(VERSION) UUT_CONTROLLER=$(BUILD_REGISTRY)/$(subst crossplane-,crossplane/,$(PROJECT_NAME))-controller:$(VERSION) go test $(PROJECT_REPO)/test/... -tags=e2e -short -count=1 -timeout 30m
-	@$(OK) e2e tests passed
-
-#run single test-e2e-long test with <make e2e testFilter=functionNameOfTest>
-test-e2e-long: $(KIND) $(HELM3) build generate-test-crs
-	@$(INFO) running integration tests
-	@echo UUT_CONFIG=$$UUT_CONFIG
-	@echo UUT_CONTROLLER=$$UUT_CONTROLLER
-	go test -v  $(PROJECT_REPO)/test/... -tags=e2e -count=1 -test.v -run '$(testFilter)' -timeout 240m 2>&1 | tee test-output.log
-	@$(OK) integration tests passed
-	@echo "===========Test Summary==========="
-	@grep -E "PASS|FAIL" test-output.log
-	@case `tail -n 1 test-output.log` in \
-     		*FAIL*) echo "❌ Error: Test failed"; exit 1 ;; \
-     		*) echo "✅ All tests passed"; $(OK) integration tests passed ;; \
-     esac
-
-#run single e2e test with <make e2e testFilter=functionNameOfTest>
-.PHONY: test-acceptance
-test-acceptance: $(KIND) $(HELM3) build generate-test-crs
-	@$(INFO) running integration tests
-	@$(INFO) Skipping long running tests
-	@echo UUT_CONFIG=$$UUT_CONFIG
-	@echo UUT_CONTROLLER=$$UUT_CONTROLLER
-	@echo "UUT_IMAGES=$$UUT_IMAGES"
-	go test -v  $(PROJECT_REPO)/test/e2e -tags=e2e -short -count=1 -test.v -run '$(testFilter)' -timeout 120m 2>&1 | tee test-output.log
-	@echo "===========Test Summary==========="
-	@grep -E "PASS|FAIL" test-output.log
-	@case `tail -n 1 test-output.log` in \
-     		*FAIL*) echo "❌ Error: Test failed"; exit 1 ;; \
-     		*) echo "✅ All tests passed"; $(OK) integration tests passed ;; \
-     esac
-
-.PHONY: test-acceptance-debug
-test-acceptance-debug: $(KIND) $(HELM3) build generate-test-crs
-	@$(INFO) running integration tests
-	@$(INFO) Skipping long running tests
-	@echo UUT_CONFIG=$$UUT_CONFIG
-	@echo UUT_CONTROLLER=$$UUT_CONTROLLER
-	@echo "UUT_IMAGES=$$UUT_IMAGES"
-	go test -gcflags="all=-N -l" -c -v  $(PROJECT_REPO)/test/e2e/ -tags=e2e -o ./test/e2e/test-acceptance-debug.test -timeout 30m
-	dlv exec ./test/e2e/test-acceptance-debug.test --wd ./test/e2e/ --headless --listen=:2345 --log --api-version=2 --accept-multiclient -- -test.short -test.count=1 -test.v -test.run '$(testFilter)'; EXIT_CODE=$$?; rm ./test/e2e/test-acceptance-debug.test; exit $$EXIT_CODE
-	@$(OK) integration tests passed
-
-.PHONY:generate-test-crs
-generate-test-crs:
-	@echo generating crs
-	find test/e2e/testdata/crs -type f -name "*.yaml" -exec sh -c '\
-    	for template; do \
-    		envsubst < "$$template" > "$${template}.tmp" && mv "$${template}.tmp" "$$template"; \
-    	done' sh {} +
-	@echo crs generated
-
-
-PUBLISH_IMAGES ?= crossplane/provider-btp crossplane/provider-btp-controller
-
-.PONY: publish
-publish:
-	@$(INFO) "Publishing images $(PUBLISH_IMAGES) to $(DOCKER_REGISTRY)"
-	@for image in $(PUBLISH_IMAGES); do \
-		echo "Publishing image $(DOCKER_REGISTRY)/$${image}:$(VERSION)"; \
-		docker push $(DOCKER_REGISTRY)/$${image}:$(VERSION); \
-	done
-	@$(OK) "Publishing images $(PUBLISH_IMAGES) to $(DOCKER_REGISTRY)"
-
-# Generate external-name documentation from *_types.go files
-.PHONY: docs.generate-external-name
-docs.generate-external-name:
-	@$(INFO) Generating external-name documentation from *_types.go files
-	@$(GO) run ./scripts/generate-external-name-docs.go
-	@$(OK) External-name documentation generated
-=======
-# ====================================================================================
-# Setup Project
-PROJECT_NAME := crossplane-provider-btp
-PROJECT_REPO := github.com/sap/$(PROJECT_NAME)
-
-# Terraform Related variables
-export TERRAFORM_VERSION ?= 1.3.9
-
-export TERRAFORM_PROVIDER_SOURCE ?= SAP/btp
-export TERRAFORM_PROVIDER_REPO ?= https://github.com/SAP/terraform-provider-btp
-export TERRAFORM_PROVIDER_VERSION ?= 1.15.1
-export TERRAFORM_PROVIDER_DOWNLOAD_NAME ?= terraform-provider-btp
-export TERRAFORM_PROVIDER_DOWNLOAD_URL_PREFIX ?= https://releases.hashicorp.com/$(TERRAFORM_PROVIDER_DOWNLOAD_NAME)/$(TERRAFORM_PROVIDER_VERSION)
-export TERRAFORM_NATIVE_PROVIDER_BINARY ?= terraform-provider-btp_v1.15.1_x5
-export TERRAFORM_DOCS_PATH ?= docs/resources
-
-# set BUILD_ID if its not running in an action
-BUILD_ID ?= $(shell date +"%H%M%S")
-
-export TEST_CRS_PATH ?= test/e2e/testdata/crs
-
-PLATFORMS ?= linux_amd64
-#get version from current git release tag
-VERSION ?= $(shell git describe --tags --exact-match 2>/dev/null || git rev-parse HEAD)
-$(info VERSION is $(VERSION))
-
--include build/makelib/common.mk
-
-# Setup Output
--include build/makelib/output.mk
-
-# Setup Versions
-GO_REQUIRED_VERSION=1.23
-GOLANGCILINT_VERSION ?= 1.64.5
-
-NPROCS ?= 1
-GO_TEST_PARALLEL := $(shell echo $$(( $(NPROCS) / 2 )))
-GO_STATIC_PACKAGES = $(GO_PROJECT)/cmd/provider
-GO_LDFLAGS += -X $(GO_PROJECT)/internal/version.Version=$(VERSION)
-# this version will eventually be passed to the terraform provider
-GO_LDFLAGS += -X $(GO_PROJECT)/internal/version.ProviderVersion=$(VERSION)
-
-GO_SUBDIRS += cmd internal apis
-GO111MODULE = on
--include build/makelib/golang.mk
-
-# kind-related versions
-KIND_VERSION ?= v0.23.0
-KIND_NODE_IMAGE_TAG ?= v1.30.2
-
-# Setup Kubernetes tools
--include build/makelib/k8s_tools.mk
-
-# Setup Images
-DOCKER_REGISTRY ?= crossplane
-IMAGES = $(PROJECT_NAME) $(PROJECT_NAME)-controller
--include build/makelib/image.mk
-
-export UUT_CONFIG = $(BUILD_REGISTRY)/$(subst crossplane-,crossplane/,$(PROJECT_NAME)):$(VERSION)
-export UUT_CONTROLLER = $(BUILD_REGISTRY)/$(subst crossplane-,crossplane/,$(PROJECT_NAME))-controller:$(VERSION)
-export UUT_IMAGES = {"crossplane/provider-btp":"$(UUT_CONFIG)","crossplane/provider-btp-controller":"$(UUT_CONTROLLER)"}
-testFilter ?= .*
-# NOTE(hasheddan): we force image building to happen prior to xpkg build so that
-# we ensure image is present in daemon.
-xpkg.build.crossplane-provider-btp-controller: do.build.images
-
-# NOTE(hasheddan): we ensure up is installed prior to running platform-specific
-# build steps in parallel to avoid encountering an installation race condition.
-build.init: $(UP)
-
-# ====================================================================================
-# Fallthrough
-
-# run `make help` to see the targets and options
-
-# We want submodules to be set up the first time `make` is run.
-# We manage the build/ folder and its Makefiles as a submodule.
-# The first time `make` is run, the includes of build/*.mk files will
-# all fail, and this target will be run. The next time, the default as defined
-# by the includes will be run instead.
-fallthrough: submodules
-	@echo Initial setup complete. Running make again . . .
-	@make
-
-# ====================================================================================
-# Setup Terraform for fetching provider schema
-TERRAFORM := $(TOOLS_HOST_DIR)/terraform-$(TERRAFORM_VERSION)
-TERRAFORM_WORKDIR := $(WORK_DIR)/terraform
-TERRAFORM_PROVIDER_SCHEMA := config/schema.json
-terraform.buildvars: common.buildvars
-	@echo TERRAFORM_VERSION=$(TERRAFORM_VERSION)
-	@echo TERRAFORM_PROVIDER_SOURCE=$(TERRAFORM_PROVIDER_SOURCE)
-	@echo TERRAFORM_PROVIDER_REPO=$(TERRAFORM_PROVIDER_REPO)
-	@echo TERRAFORM_PROVIDER_VERSION=$(TERRAFORM_PROVIDER_VERSION)
-	@echo TERRAFORM_PROVIDER_DOWNLOAD_NAME=$(TERRAFORM_PROVIDER_DOWNLOAD_NAME)
-	@echo TERRAFORM_NATIVE_PROVIDER_BINARY=$(TERRAFORM_NATIVE_PROVIDER_BINARY)
-	@echo TERRAFORM_DOCS_PATH=$(TERRAFORM_DOCS_PATH)
-	@echo TERRAFORM=$(TERRAFORM)
-	@echo TERRAFORM_WORKDIR=$(TERRAFORM_WORKDIR)
-	@echo TERRAFORM_PROVIDER_SCHEMA=$(TERRAFORM_PROVIDER_SCHEMA)
-
-$(TERRAFORM_PROVIDER_SCHEMA): $(TERRAFORM)
-	@$(INFO) generating provider schema for $(TERRAFORM_PROVIDER_SOURCE) $(TERRAFORM_PROVIDER_VERSION)
-	@mkdir -p $(TERRAFORM_WORKDIR)
-	@echo '{"terraform":[{"required_providers":[{"provider":{"source":"'"$(TERRAFORM_PROVIDER_SOURCE)"'","version":"'"$(TERRAFORM_PROVIDER_VERSION)"'"}}],"required_version":"'"$(TERRAFORM_VERSION)"'"}]}' > $(TERRAFORM_WORKDIR)/main.tf.json
-	@echo $(TERRAFORM_PROVIDER_VERSION)
-	@$(TERRAFORM) -chdir=$(TERRAFORM_WORKDIR) init > $(TERRAFORM_WORKDIR)/terraform-logs.txt 2>&1
-	@echo $(TERRAFORM_WORKDIR)
-	@$(TERRAFORM) -chdir=$(TERRAFORM_WORKDIR) providers schema -json=true > $(TERRAFORM_PROVIDER_SCHEMA) 2>> $(TERRAFORM_WORKDIR)/terraform-logs.txt
-	@echo $(TERRAFORM)
-	@echo $(TERRAFORM_PROVIDER_SOURCE)
-	@$(OK) generating provider schema for $(TERRAFORM_PROVIDER_SOURCE) $(TERRAFORM_PROVIDER_VERSION)
-
-$(TERRAFORM):
-	@$(INFO) installing terraform $(HOSTOS)-$(HOSTARCH)
-	@mkdir -p $(TOOLS_HOST_DIR)/tmp-terraform
-	@curl -fsSL https://releases.hashicorp.com/terraform/$(TERRAFORM_VERSION)/terraform_$(TERRAFORM_VERSION)_$(SAFEHOST_PLATFORM).zip -o $(TOOLS_HOST_DIR)/tmp-terraform/terraform.zip
-	@unzip $(TOOLS_HOST_DIR)/tmp-terraform/terraform.zip -d $(TOOLS_HOST_DIR)/tmp-terraform
-	@mv $(TOOLS_HOST_DIR)/tmp-terraform/terraform $(TERRAFORM)
-	@rm -fr $(TOOLS_HOST_DIR)/tmp-terraform
-	@$(OK) installing terraform $(HOSTOS)-$(HOSTARCH)
-pull-docs:
-	@$(INFO) pull-docs called
-	@if [ ! -d "$(WORK_DIR)/$(TERRAFORM_PROVIDER_SOURCE)" ]; then \
-  		mkdir -p "$(WORK_DIR)/$(TERRAFORM_PROVIDER_SOURCE)" && \
-		git clone -c advice.detachedHead=false --depth 1 --filter=blob:none --branch "v$(TERRAFORM_PROVIDER_VERSION)" --sparse "$(TERRAFORM_PROVIDER_REPO)" "$(WORK_DIR)/$(TERRAFORM_PROVIDER_SOURCE)"; \
-	fi
-	@git -C "$(WORK_DIR)/$(TERRAFORM_PROVIDER_SOURCE)" sparse-checkout set "$(TERRAFORM_DOCS_PATH)"
-
-# cleans the .work directory used for upjet/tf provider. Necessary after tf provider version upgrades so we just do this every time to have a clean dir
-.PHONY: clean-work
-clean-work:
-	@$(INFO) cleaning work directory
-	@rm -rf .work
-
-generate.init: clean-work $(TERRAFORM_PROVIDER_SCHEMA) pull-docs
-
-.PHONY: $(TERRAFORM_PROVIDER_SCHEMA) pull-docs terraform.buildvars
-
-# Update the submodules, such as the common build scripts.
-submodules:
-	@git submodule sync
-	@git submodule update --init --recursive
-
-# NOTE(hasheddan): the build submodule currently overrides XDG_CACHE_HOME in
-# order to force the Helm 3 to use the .work/helm directory. This causes Go on
-# Linux machines to use that directory as the build cache as well. We should
-# adjust this behavior in the build submodule because it is also causing Linux
-# users to duplicate their build cache, but for now we just make it easier to
-# identify its location in CI so that we cache between builds.
-go.cachedir:
-	@go env GOCACHE
-
-# This is for running out-of-cluster locally, and is for convenience. Running
-# this make target will print out the command which was used. For more control,
-# try running the binary directly with different arguments.
-run: go.build
-	@$(INFO) Running Crossplane locally out-of-cluster . . .
-	@# To see other arguments that can be provided, run the command with --help instead
-	$(GO_OUT_DIR)/provider --debug
-
-
-debug: go.build
-	dlv debug ./cmd/provider --headless --listen=:2345 --log --api-version=2 --accept-multiclient -- --debug
-
-dev-debug: $(KIND) $(KUBECTL)
-	@$(INFO) Creating kind cluster
-	@$(KIND) create cluster --name=$(PROJECT_NAME)-dev
-	@$(KUBECTL) cluster-info --context kind-$(PROJECT_NAME)-dev
-	@$(INFO) Installing Provider Template CRDs
-	@$(KUBECTL) apply -R -f package/crds
-	@$(INFO) Creating crossplane-system namespace
-	@$(KUBECTL) create ns crossplane-system
-	@$(INFO) Creating provider config and secret
-	@$(KUBECTL) apply -R -f examples/provider
-	@$(INFO) Now you can debug the provider with the IDE...
-
-dev: $(KIND) $(KUBECTL)
-	@$(INFO) Creating kind cluster
-	@$(KIND) create cluster --name=$(PROJECT_NAME)-dev
-	@$(KUBECTL) cluster-info --context kind-$(PROJECT_NAME)-dev
-	@$(INFO) Installing Provider Template CRDs
-	@$(KUBECTL) apply -R -f package/crds
-	@$(INFO) Starting Provider Template controllers
-	@$(GO) run cmd/provider/main.go --debug
-
-dev-clean: $(KIND) $(KUBECTL)
-	@$(INFO) Deleting kind cluster
-	@$(KIND) delete cluster --name=$(PROJECT_NAME)-dev
-
-.PHONY: submodules fallthrough test-integration run dev dev-clean e2e.run-final
-
-# ====================================================================================
-# Special Targets
-
-# Install gomplate
-GOMPLATE_VERSION := 3.10.0
-GOMPLATE := $(TOOLS_HOST_DIR)/gomplate-$(GOMPLATE_VERSION)
-
-$(GOMPLATE):
-	@$(INFO) installing gomplate $(SAFEHOSTPLATFORM)
-	@mkdir -p $(TOOLS_HOST_DIR)
-	@curl -fsSLo $(GOMPLATE) https://github.com/hairyhenderson/gomplate/releases/download/v$(GOMPLATE_VERSION)/gomplate_$(SAFEHOSTPLATFORM) || $(FAIL)
-	@chmod +x $(GOMPLATE)
-	@$(OK) installing gomplate $(SAFEHOSTPLATFORM)
-
-export GOMPLATE
-
-# This target adds a new api type and its controller.
-# You would still need to register new api in "apis/<provider>.go" and
-# controller in "internal/controller/<provider>.go".
-# Arguments:
-#   provider: Camel case name of your provider, e.g. GitHub, PlanetScale
-#   group: API group for the type you want to add.
-#   kind: Kind of the type you want to add
-#	apiversion: API version of the type you want to add. Optional and defaults to "v1alpha1"
-provider.addtype: $(GOMPLATE)
-	@[ "${provider}" ] || ( echo "argument \"provider\" is not set"; exit 1 )
-	@[ "${group}" ] || ( echo "argument \"group\" is not set"; exit 1 )
-	@[ "${kind}" ] || ( echo "argument \"kind\" is not set"; exit 1 )
-	@PROVIDER=$(provider) GROUP=$(group) KIND=$(kind) APIVERSION=$(apiversion) ./hack/helpers/addtype.sh
-
-define CROSSPLANE_MAKE_HELP
-Crossplane Targets:
-    submodules            Update the submodules, such as the common build scripts.
-    run                   Run crossplane locally, out-of-cluster. Useful for development.
-
-endef
-# The reason CROSSPLANE_MAKE_HELP is used instead of CROSSPLANE_HELP is because the crossplane
-# binary will try to use CROSSPLANE_HELP if it is set, and this is for something different.
-export CROSSPLANE_MAKE_HELP
-
-crossplane.help:
-	@echo "$$CROSSPLANE_MAKE_HELP"
-
-help-special: crossplane.help
-
-.PHONY: crossplane.help help-special
-
-######## Our Targets ###########
-# run unit tests
-test.run: go.test.unit
-
-# e2e tests
-e2e.run: test-acceptance
-
-test-e2e: $(KIND) $(HELM3) build generate-test-crs
-	@$(INFO) running e2e tests
-	@$(INFO) Skipping long running tests
-	@UUT_CONFIG=$(BUILD_REGISTRY)/$(subst crossplane-,crossplane/,$(PROJECT_NAME)):$(VERSION) UUT_CONTROLLER=$(BUILD_REGISTRY)/$(subst crossplane-,crossplane/,$(PROJECT_NAME))-controller:$(VERSION) go test $(PROJECT_REPO)/test/... -tags=e2e -short -count=1 -timeout 30m
-	@$(OK) e2e tests passed
-
-#run single test-e2e-long test with <make e2e testFilter=functionNameOfTest>
-test-e2e-long: $(KIND) $(HELM3) build generate-test-crs
-	@$(INFO) running integration tests
-	@echo UUT_CONFIG=$$UUT_CONFIG
-	@echo UUT_CONTROLLER=$$UUT_CONTROLLER
-	go test -v  $(PROJECT_REPO)/test/... -tags=e2e -count=1 -test.v -run '$(testFilter)' -timeout 240m 2>&1 | tee test-output.log
-	@$(OK) integration tests passed
-	@echo "===========Test Summary==========="
-	@grep -E "PASS|FAIL" test-output.log
-	@case `tail -n 1 test-output.log` in \
-     		*FAIL*) echo "❌ Error: Test failed"; exit 1 ;; \
-     		*) echo "✅ All tests passed"; $(OK) integration tests passed ;; \
-     esac
-
-#run single e2e test with <make e2e testFilter=functionNameOfTest>
-.PHONY: test-acceptance
-test-acceptance: $(KIND) $(HELM3) build generate-test-crs
-	@$(INFO) running integration tests
-	@$(INFO) Skipping long running tests
-	@echo UUT_CONFIG=$$UUT_CONFIG
-	@echo UUT_CONTROLLER=$$UUT_CONTROLLER
-	@echo "UUT_IMAGES=$$UUT_IMAGES"
-	go test -v  $(PROJECT_REPO)/test/e2e -tags=e2e -short -count=1 -test.v -run '$(testFilter)' -timeout 120m 2>&1 | tee test-output.log
-	@echo "===========Test Summary==========="
-	@grep -E "PASS|FAIL" test-output.log
-	@case `tail -n 1 test-output.log` in \
-     		*FAIL*) echo "❌ Error: Test failed"; exit 1 ;; \
-     		*) echo "✅ All tests passed"; $(OK) integration tests passed ;; \
-     esac
-
-.PHONY: test-acceptance-debug
-test-acceptance-debug: $(KIND) $(HELM3) build generate-test-crs
-	@$(INFO) running integration tests
-	@$(INFO) Skipping long running tests
-	@echo UUT_CONFIG=$$UUT_CONFIG
-	@echo UUT_CONTROLLER=$$UUT_CONTROLLER
-	@echo "UUT_IMAGES=$$UUT_IMAGES"
-	go test -gcflags="all=-N -l" -c -v  $(PROJECT_REPO)/test/e2e/ -tags=e2e -o ./test/e2e/test-acceptance-debug.test -timeout 30m
-	dlv exec ./test/e2e/test-acceptance-debug.test --wd ./test/e2e/ --headless --listen=:2345 --log --api-version=2 --accept-multiclient -- -test.short -test.count=1 -test.v -test.run '$(testFilter)'; EXIT_CODE=$$?; rm ./test/e2e/test-acceptance-debug.test; exit $$EXIT_CODE
-	@$(OK) integration tests passed
-
-.PHONY: generate-test-crs
-generate-test-crs:
-	@$(INFO) Generating CRS in $(TEST_CRS_PATH)
-	@find $(TEST_CRS_PATH) -type f -name "*.yaml" -exec sh -c '\
-    	for template; do \
-    		envsubst < "$$template" > "$${template}.tmp" && mv "$${template}.tmp" "$$template"; \
-    	done' sh {} +
-	@$(OK) CRS generated
-
-
-PUBLISH_IMAGES ?= crossplane/provider-btp crossplane/provider-btp-controller
-
-.PHONY: publish
-publish:
-	@$(INFO) "Publishing images $(PUBLISH_IMAGES) to $(DOCKER_REGISTRY)"
-	@for image in $(PUBLISH_IMAGES); do \
-		echo "Publishing image $(DOCKER_REGISTRY)/$${image}:$(VERSION)"; \
-		docker push $(DOCKER_REGISTRY)/$${image}:$(VERSION); \
-	done
-	@$(OK) "Publishing images $(PUBLISH_IMAGES) to $(DOCKER_REGISTRY)"
-
-# Generate external-name documentation from *_types.go files
-.PHONY: docs.generate-external-name
-docs.generate-external-name:
-	@$(INFO) Generating external-name documentation from *_types.go files
-	@$(GO) run ./scripts/generate-external-name-docs.go
-	@$(OK) External-name documentation generated
-
-# ====================================================================================
-# Upgrade Tests
-# ====================================================================================
-
-# If UPGRADE_TEST_CRS_TAG is not set, use UPGRADE_TEST_FROM_TAG as default
-UPGRADE_TEST_CRS_TAG ?= $(UPGRADE_TEST_FROM_TAG)
-
-.PHONY: generate-upgrade-test-crs
-generate-upgrade-test-crs: TEST_CRS_PATH := test/upgrade/testdata/baseCRs
-generate-upgrade-test-crs: generate-test-crs
-
-.PHONY: check-upgrade-test-vars
-check-upgrade-test-vars:
-	@for var in UPGRADE_TEST_FROM_TAG UPGRADE_TEST_TO_TAG; do \
-		if [ -z "$${!var}" ]; then \
-			echo "❌ Error: $$var is not set"; exit 1; \
-		fi; \
-	done
-
-.PHONY: pull-upgrade-test-version-crs
-pull-upgrade-test-version-crs:
-	@if [ -z "$(UPGRADE_TEST_CRS_TAG)" ]; then \
-		echo "❌ Error: UPGRADE_TEST_CRS_TAG or UPGRADE_TEST_FROM_TAG is not set"; exit 1; \
-	fi
-	@$(INFO) "Pulling CRs from $(UPGRADE_TEST_CRS_TAG)"
-	@if [ "$(UPGRADE_TEST_CRS_TAG)" = "local" ]; then \
-		$(OK) "Using local CRs from test/upgrade/testdata/baseCRs/ (UPGRADE_TEST_CRS_TAG is \"local\")"; \
-	else \
-		$(INFO) "Attempting to check out CRs from tag $(UPGRADE_TEST_CRS_TAG)"; \
-		if git ls-tree -r $(UPGRADE_TEST_CRS_TAG) --name-only | grep -q "^test/upgrade/testdata/baseCRs/"; then \
-			$(INFO) "Checking out CRs to test/upgrade/testdata/baseCRs from $(UPGRADE_TEST_CRS_TAG)"; \
-			rm -r test/upgrade/testdata/baseCRs; \
-			mkdir -p test/upgrade/testdata/baseCRs; \
-			git archive $(UPGRADE_TEST_CRS_TAG) test/upgrade/testdata/baseCRs | tar -x --strip-components=2 -C test/upgrade; \
-			$(OK) "Checked out CRs to test/upgrade/testdata/baseCRs from $(UPGRADE_TEST_CRS_TAG)"; \
-		else \
-			$(WARN) "No CRs found for tag $(UPGRADE_TEST_CRS_TAG) at path test/upgrade/testdata/baseCRs/. Defaulting to local CRs"; \
-		fi; \
-	fi
-
-.PHONY: build-upgrade-test-images
-build-upgrade-test-images:
-	@if [ "$(UPGRADE_TEST_FROM_TAG)" == "local" ] || [ "$(UPGRADE_TEST_TO_TAG)" == "local" ]; then \
-		$(INFO) "Building local images (UPGRADE_TEST_FROM_TAG or UPGRADE_TEST_TO_TAG is \"local\")"; \
-		$(MAKE) build; \
-		$(OK) "Built local images: $(UUT_IMAGES)"; \
-	fi
-
-.PHONY: upgrade-test
-upgrade-test: $(KIND) check-upgrade-test-vars build-upgrade-test-images pull-upgrade-test-version-crs generate-upgrade-test-crs
-	@$(INFO) Running upgrade tests
-	@go test -tags=upgrade ./test/upgrade -v -short -count=1 -run '$(testFilter)' -timeout 120m 2>&1 | tee upgrade-test-output.log
-	@echo "===========Test Summary==========="
-	@grep -E "PASS|FAIL" upgrade-test-output.log
-	@case `tail -n 1 upgrade-test-output.log` in \
-			*FAIL*) echo "❌ Error: Test failed"; exit 1 ;; \
-			*) echo "✅ All tests passed"; $(OK) Upgrade tests passed ;; \
-	 esac
-
-.PHONY: upgrade-test-debug
-upgrade-test-debug: $(KIND) check-upgrade-test-vars build-upgrade-test-images pull-upgrade-test-version-crs generate-upgrade-test-crs
-	@$(INFO) Running upgrade tests
-	@dlv test -tags=upgrade ./test/upgrade --listen=:2345 --headless=true --api-version=2 --build-flags="-tags=upgrade" -- -test.v -test.short -test.count=1 -test.timeout 120m -test.run '$(testFilter)' 2>&1 | tee upgrade-test-output.log
-	@echo "===========Test Summary==========="
-	@grep -E "PASS|FAIL" upgrade-test-output.log
-	@case `tail -n 1 upgrade-test-output.log` in \
-			*FAIL*) echo "❌ Error: Test failed"; exit 1 ;; \
-			*) echo "✅ All tests passed"; $(OK) Upgrade tests passed ;; \
-	 esac
-
-.PHONY: upgrade-test-restore-crs
-upgrade-test-restore-crs:
-	@$(INFO) Restoring test/upgrade/testdata/baseCRs
-	@git restore test/upgrade/testdata/baseCRs
-	@$(OK) CRs restored
-
-.PHONY: upgrade-test-clean
-upgrade-test-clean: upgrade-test-restore-crs
-	@$(INFO) Cleaning upgrade test artifacts
-	@rm -rf test/upgrade/logs
-	@rm -f upgrade-test-output.log
-	@$(OK) Upgrade test artifacts cleaned
-	@$(INFO) Deleting kind clusters
-	@$(KIND) get clusters 2>/dev/null | grep e2e | xargs -r -n1 $(KIND) delete cluster --name || true
-	@$(OK) Kind clusters deleted
-	@$(INFO) Cleaning BTP artifacts
-	@$(GO) run .github/workflows/cleanup.go
-	@$(OK) BTP artifacts cleaned
->>>>>>> 6c6922b1
+# ====================================================================================
+# Setup Project
+PROJECT_NAME := crossplane-provider-btp
+PROJECT_REPO := github.com/sap/$(PROJECT_NAME)
+
+# Terraform Related variables
+export TERRAFORM_VERSION ?= 1.3.9
+
+export TERRAFORM_PROVIDER_SOURCE ?= SAP/btp
+export TERRAFORM_PROVIDER_REPO ?= https://github.com/SAP/terraform-provider-btp
+export TERRAFORM_PROVIDER_VERSION ?= 1.15.1
+export TERRAFORM_PROVIDER_DOWNLOAD_NAME ?= terraform-provider-btp
+export TERRAFORM_PROVIDER_DOWNLOAD_URL_PREFIX ?= https://releases.hashicorp.com/$(TERRAFORM_PROVIDER_DOWNLOAD_NAME)/$(TERRAFORM_PROVIDER_VERSION)
+export TERRAFORM_NATIVE_PROVIDER_BINARY ?= terraform-provider-btp_v1.15.1_x5
+export TERRAFORM_DOCS_PATH ?= docs/resources
+
+# set BUILD_ID if its not running in an action
+BUILD_ID ?= $(shell date +"%H%M%S")
+
+export TEST_CRS_PATH ?= test/e2e/testdata/crs
+
+PLATFORMS ?= linux_amd64
+#get version from current git release tag
+VERSION ?= $(shell git describe --tags --exact-match 2>/dev/null || git rev-parse HEAD)
+$(info VERSION is $(VERSION))
+
+-include build/makelib/common.mk
+
+# Setup Output
+-include build/makelib/output.mk
+
+# Setup Versions
+GO_REQUIRED_VERSION=1.23
+GOLANGCILINT_VERSION ?= 1.64.5
+
+NPROCS ?= 1
+GO_TEST_PARALLEL := $(shell echo $$(( $(NPROCS) / 2 )))
+GO_STATIC_PACKAGES = $(GO_PROJECT)/cmd/provider
+GO_LDFLAGS += -X $(GO_PROJECT)/internal/version.Version=$(VERSION)
+# this version will eventually be passed to the terraform provider
+GO_LDFLAGS += -X $(GO_PROJECT)/internal/version.ProviderVersion=$(VERSION)
+
+GO_SUBDIRS += cmd internal apis
+GO111MODULE = on
+-include build/makelib/golang.mk
+
+# kind-related versions
+KIND_VERSION ?= v0.23.0
+KIND_NODE_IMAGE_TAG ?= v1.30.2
+
+# Setup Kubernetes tools
+-include build/makelib/k8s_tools.mk
+
+# Setup Images
+DOCKER_REGISTRY ?= crossplane
+IMAGES = $(PROJECT_NAME) $(PROJECT_NAME)-controller
+-include build/makelib/image.mk
+
+export UUT_CONFIG = $(BUILD_REGISTRY)/$(subst crossplane-,crossplane/,$(PROJECT_NAME)):$(VERSION)
+export UUT_CONTROLLER = $(BUILD_REGISTRY)/$(subst crossplane-,crossplane/,$(PROJECT_NAME))-controller:$(VERSION)
+export UUT_IMAGES = {"crossplane/provider-btp":"$(UUT_CONFIG)","crossplane/provider-btp-controller":"$(UUT_CONTROLLER)"}
+testFilter ?= .*
+# NOTE(hasheddan): we force image building to happen prior to xpkg build so that
+# we ensure image is present in daemon.
+xpkg.build.crossplane-provider-btp-controller: do.build.images
+
+# NOTE(hasheddan): we ensure up is installed prior to running platform-specific
+# build steps in parallel to avoid encountering an installation race condition.
+build.init: $(UP)
+
+# ====================================================================================
+# Fallthrough
+
+# run `make help` to see the targets and options
+
+# We want submodules to be set up the first time `make` is run.
+# We manage the build/ folder and its Makefiles as a submodule.
+# The first time `make` is run, the includes of build/*.mk files will
+# all fail, and this target will be run. The next time, the default as defined
+# by the includes will be run instead.
+fallthrough: submodules
+	@echo Initial setup complete. Running make again . . .
+	@make
+
+# ====================================================================================
+# Setup Terraform for fetching provider schema
+TERRAFORM := $(TOOLS_HOST_DIR)/terraform-$(TERRAFORM_VERSION)
+TERRAFORM_WORKDIR := $(WORK_DIR)/terraform
+TERRAFORM_PROVIDER_SCHEMA := config/schema.json
+terraform.buildvars: common.buildvars
+	@echo TERRAFORM_VERSION=$(TERRAFORM_VERSION)
+	@echo TERRAFORM_PROVIDER_SOURCE=$(TERRAFORM_PROVIDER_SOURCE)
+	@echo TERRAFORM_PROVIDER_REPO=$(TERRAFORM_PROVIDER_REPO)
+	@echo TERRAFORM_PROVIDER_VERSION=$(TERRAFORM_PROVIDER_VERSION)
+	@echo TERRAFORM_PROVIDER_DOWNLOAD_NAME=$(TERRAFORM_PROVIDER_DOWNLOAD_NAME)
+	@echo TERRAFORM_NATIVE_PROVIDER_BINARY=$(TERRAFORM_NATIVE_PROVIDER_BINARY)
+	@echo TERRAFORM_DOCS_PATH=$(TERRAFORM_DOCS_PATH)
+	@echo TERRAFORM=$(TERRAFORM)
+	@echo TERRAFORM_WORKDIR=$(TERRAFORM_WORKDIR)
+	@echo TERRAFORM_PROVIDER_SCHEMA=$(TERRAFORM_PROVIDER_SCHEMA)
+
+$(TERRAFORM_PROVIDER_SCHEMA): $(TERRAFORM)
+	@$(INFO) generating provider schema for $(TERRAFORM_PROVIDER_SOURCE) $(TERRAFORM_PROVIDER_VERSION)
+	@mkdir -p $(TERRAFORM_WORKDIR)
+	@echo '{"terraform":[{"required_providers":[{"provider":{"source":"'"$(TERRAFORM_PROVIDER_SOURCE)"'","version":"'"$(TERRAFORM_PROVIDER_VERSION)"'"}}],"required_version":"'"$(TERRAFORM_VERSION)"'"}]}' > $(TERRAFORM_WORKDIR)/main.tf.json
+	@echo $(TERRAFORM_PROVIDER_VERSION)
+	@$(TERRAFORM) -chdir=$(TERRAFORM_WORKDIR) init > $(TERRAFORM_WORKDIR)/terraform-logs.txt 2>&1
+	@echo $(TERRAFORM_WORKDIR)
+	@$(TERRAFORM) -chdir=$(TERRAFORM_WORKDIR) providers schema -json=true > $(TERRAFORM_PROVIDER_SCHEMA) 2>> $(TERRAFORM_WORKDIR)/terraform-logs.txt
+	@echo $(TERRAFORM)
+	@echo $(TERRAFORM_PROVIDER_SOURCE)
+	@$(OK) generating provider schema for $(TERRAFORM_PROVIDER_SOURCE) $(TERRAFORM_PROVIDER_VERSION)
+
+$(TERRAFORM):
+	@$(INFO) installing terraform $(HOSTOS)-$(HOSTARCH)
+	@mkdir -p $(TOOLS_HOST_DIR)/tmp-terraform
+	@curl -fsSL https://releases.hashicorp.com/terraform/$(TERRAFORM_VERSION)/terraform_$(TERRAFORM_VERSION)_$(SAFEHOST_PLATFORM).zip -o $(TOOLS_HOST_DIR)/tmp-terraform/terraform.zip
+	@unzip $(TOOLS_HOST_DIR)/tmp-terraform/terraform.zip -d $(TOOLS_HOST_DIR)/tmp-terraform
+	@mv $(TOOLS_HOST_DIR)/tmp-terraform/terraform $(TERRAFORM)
+	@rm -fr $(TOOLS_HOST_DIR)/tmp-terraform
+	@$(OK) installing terraform $(HOSTOS)-$(HOSTARCH)
+pull-docs:
+	@$(INFO) pull-docs called
+	@if [ ! -d "$(WORK_DIR)/$(TERRAFORM_PROVIDER_SOURCE)" ]; then \
+  		mkdir -p "$(WORK_DIR)/$(TERRAFORM_PROVIDER_SOURCE)" && \
+		git clone -c advice.detachedHead=false --depth 1 --filter=blob:none --branch "v$(TERRAFORM_PROVIDER_VERSION)" --sparse "$(TERRAFORM_PROVIDER_REPO)" "$(WORK_DIR)/$(TERRAFORM_PROVIDER_SOURCE)"; \
+	fi
+	@git -C "$(WORK_DIR)/$(TERRAFORM_PROVIDER_SOURCE)" sparse-checkout set "$(TERRAFORM_DOCS_PATH)"
+
+# cleans the .work directory used for upjet/tf provider. Necessary after tf provider version upgrades so we just do this every time to have a clean dir
+.PHONY: clean-work
+clean-work:
+	@$(INFO) cleaning work directory
+	@rm -rf .work
+
+generate.init: clean-work $(TERRAFORM_PROVIDER_SCHEMA) pull-docs
+
+.PHONY: $(TERRAFORM_PROVIDER_SCHEMA) pull-docs terraform.buildvars
+
+# Update the submodules, such as the common build scripts.
+submodules:
+	@git submodule sync
+	@git submodule update --init --recursive
+
+# NOTE(hasheddan): the build submodule currently overrides XDG_CACHE_HOME in
+# order to force the Helm 3 to use the .work/helm directory. This causes Go on
+# Linux machines to use that directory as the build cache as well. We should
+# adjust this behavior in the build submodule because it is also causing Linux
+# users to duplicate their build cache, but for now we just make it easier to
+# identify its location in CI so that we cache between builds.
+go.cachedir:
+	@go env GOCACHE
+
+# This is for running out-of-cluster locally, and is for convenience. Running
+# this make target will print out the command which was used. For more control,
+# try running the binary directly with different arguments.
+run: go.build
+	@$(INFO) Running Crossplane locally out-of-cluster . . .
+	@# To see other arguments that can be provided, run the command with --help instead
+	$(GO_OUT_DIR)/provider --debug
+
+
+debug: go.build
+	dlv debug ./cmd/provider --headless --listen=:2345 --log --api-version=2 --accept-multiclient -- --debug
+
+dev-debug: $(KIND) $(KUBECTL)
+	@$(INFO) Creating kind cluster
+	@$(KIND) create cluster --name=$(PROJECT_NAME)-dev
+	@$(KUBECTL) cluster-info --context kind-$(PROJECT_NAME)-dev
+	@$(INFO) Installing Provider Template CRDs
+	@$(KUBECTL) apply -R -f package/crds
+	@$(INFO) Creating crossplane-system namespace
+	@$(KUBECTL) create ns crossplane-system
+	@$(INFO) Creating provider config and secret
+	@$(KUBECTL) apply -R -f examples/provider
+	@$(INFO) Now you can debug the provider with the IDE...
+
+dev: $(KIND) $(KUBECTL)
+	@$(INFO) Creating kind cluster
+	@$(KIND) create cluster --name=$(PROJECT_NAME)-dev
+	@$(KUBECTL) cluster-info --context kind-$(PROJECT_NAME)-dev
+	@$(INFO) Installing Provider Template CRDs
+	@$(KUBECTL) apply -R -f package/crds
+	@$(INFO) Starting Provider Template controllers
+	@$(GO) run cmd/provider/main.go --debug
+
+dev-clean: $(KIND) $(KUBECTL)
+	@$(INFO) Deleting kind cluster
+	@$(KIND) delete cluster --name=$(PROJECT_NAME)-dev
+
+.PHONY: submodules fallthrough test-integration run dev dev-clean e2e.run-final
+
+# ====================================================================================
+# Special Targets
+
+# Install gomplate
+GOMPLATE_VERSION := 3.10.0
+GOMPLATE := $(TOOLS_HOST_DIR)/gomplate-$(GOMPLATE_VERSION)
+
+$(GOMPLATE):
+	@$(INFO) installing gomplate $(SAFEHOSTPLATFORM)
+	@mkdir -p $(TOOLS_HOST_DIR)
+	@curl -fsSLo $(GOMPLATE) https://github.com/hairyhenderson/gomplate/releases/download/v$(GOMPLATE_VERSION)/gomplate_$(SAFEHOSTPLATFORM) || $(FAIL)
+	@chmod +x $(GOMPLATE)
+	@$(OK) installing gomplate $(SAFEHOSTPLATFORM)
+
+export GOMPLATE
+
+# This target adds a new api type and its controller.
+# You would still need to register new api in "apis/<provider>.go" and
+# controller in "internal/controller/<provider>.go".
+# Arguments:
+#   provider: Camel case name of your provider, e.g. GitHub, PlanetScale
+#   group: API group for the type you want to add.
+#   kind: Kind of the type you want to add
+#	apiversion: API version of the type you want to add. Optional and defaults to "v1alpha1"
+provider.addtype: $(GOMPLATE)
+	@[ "${provider}" ] || ( echo "argument \"provider\" is not set"; exit 1 )
+	@[ "${group}" ] || ( echo "argument \"group\" is not set"; exit 1 )
+	@[ "${kind}" ] || ( echo "argument \"kind\" is not set"; exit 1 )
+	@PROVIDER=$(provider) GROUP=$(group) KIND=$(kind) APIVERSION=$(apiversion) ./hack/helpers/addtype.sh
+
+define CROSSPLANE_MAKE_HELP
+Crossplane Targets:
+    submodules            Update the submodules, such as the common build scripts.
+    run                   Run crossplane locally, out-of-cluster. Useful for development.
+
+endef
+# The reason CROSSPLANE_MAKE_HELP is used instead of CROSSPLANE_HELP is because the crossplane
+# binary will try to use CROSSPLANE_HELP if it is set, and this is for something different.
+export CROSSPLANE_MAKE_HELP
+
+crossplane.help:
+	@echo "$$CROSSPLANE_MAKE_HELP"
+
+help-special: crossplane.help
+
+.PHONY: crossplane.help help-special
+
+######## Our Targets ###########
+# run unit tests
+test.run: go.test.unit
+
+# e2e tests
+e2e.run: test-acceptance
+
+test-e2e: $(KIND) $(HELM3) build generate-test-crs
+	@$(INFO) running e2e tests
+	@$(INFO) Skipping long running tests
+	@UUT_CONFIG=$(BUILD_REGISTRY)/$(subst crossplane-,crossplane/,$(PROJECT_NAME)):$(VERSION) UUT_CONTROLLER=$(BUILD_REGISTRY)/$(subst crossplane-,crossplane/,$(PROJECT_NAME))-controller:$(VERSION) go test $(PROJECT_REPO)/test/... -tags=e2e -short -count=1 -timeout 30m
+	@$(OK) e2e tests passed
+
+#run single test-e2e-long test with <make e2e testFilter=functionNameOfTest>
+test-e2e-long: $(KIND) $(HELM3) build generate-test-crs
+	@$(INFO) running integration tests
+	@echo UUT_CONFIG=$$UUT_CONFIG
+	@echo UUT_CONTROLLER=$$UUT_CONTROLLER
+	go test -v  $(PROJECT_REPO)/test/... -tags=e2e -count=1 -test.v -run '$(testFilter)' -timeout 240m 2>&1 | tee test-output.log
+	@$(OK) integration tests passed
+	@echo "===========Test Summary==========="
+	@grep -E "PASS|FAIL" test-output.log
+	@case `tail -n 1 test-output.log` in \
+     		*FAIL*) echo "❌ Error: Test failed"; exit 1 ;; \
+     		*) echo "✅ All tests passed"; $(OK) integration tests passed ;; \
+     esac
+
+#run single e2e test with <make e2e testFilter=functionNameOfTest>
+.PHONY: test-acceptance
+test-acceptance: $(KIND) $(HELM3) build generate-test-crs
+	@$(INFO) running integration tests
+	@$(INFO) Skipping long running tests
+	@echo UUT_CONFIG=$$UUT_CONFIG
+	@echo UUT_CONTROLLER=$$UUT_CONTROLLER
+	@echo "UUT_IMAGES=$$UUT_IMAGES"
+	go test -v  $(PROJECT_REPO)/test/e2e -tags=e2e -short -count=1 -test.v -run '$(testFilter)' -timeout 120m 2>&1 | tee test-output.log
+	@echo "===========Test Summary==========="
+	@grep -E "PASS|FAIL" test-output.log
+	@case `tail -n 1 test-output.log` in \
+     		*FAIL*) echo "❌ Error: Test failed"; exit 1 ;; \
+     		*) echo "✅ All tests passed"; $(OK) integration tests passed ;; \
+     esac
+
+.PHONY: test-acceptance-debug
+test-acceptance-debug: $(KIND) $(HELM3) build generate-test-crs
+	@$(INFO) running integration tests
+	@$(INFO) Skipping long running tests
+	@echo UUT_CONFIG=$$UUT_CONFIG
+	@echo UUT_CONTROLLER=$$UUT_CONTROLLER
+	@echo "UUT_IMAGES=$$UUT_IMAGES"
+	go test -gcflags="all=-N -l" -c -v  $(PROJECT_REPO)/test/e2e/ -tags=e2e -o ./test/e2e/test-acceptance-debug.test -timeout 30m
+	dlv exec ./test/e2e/test-acceptance-debug.test --wd ./test/e2e/ --headless --listen=:2345 --log --api-version=2 --accept-multiclient -- -test.short -test.count=1 -test.v -test.run '$(testFilter)'; EXIT_CODE=$$?; rm ./test/e2e/test-acceptance-debug.test; exit $$EXIT_CODE
+	@$(OK) integration tests passed
+
+.PHONY: generate-test-crs
+generate-test-crs:
+	@$(INFO) Generating CRS in $(TEST_CRS_PATH)
+	@find $(TEST_CRS_PATH) -type f -name "*.yaml" -exec sh -c '\
+    	for template; do \
+    		envsubst < "$$template" > "$${template}.tmp" && mv "$${template}.tmp" "$$template"; \
+    	done' sh {} +
+	@$(OK) CRS generated
+
+
+PUBLISH_IMAGES ?= crossplane/provider-btp crossplane/provider-btp-controller
+
+.PHONY: publish
+publish:
+	@$(INFO) "Publishing images $(PUBLISH_IMAGES) to $(DOCKER_REGISTRY)"
+	@for image in $(PUBLISH_IMAGES); do \
+		echo "Publishing image $(DOCKER_REGISTRY)/$${image}:$(VERSION)"; \
+		docker push $(DOCKER_REGISTRY)/$${image}:$(VERSION); \
+	done
+	@$(OK) "Publishing images $(PUBLISH_IMAGES) to $(DOCKER_REGISTRY)"
+
+# Generate external-name documentation from *_types.go files
+.PHONY: docs.generate-external-name
+docs.generate-external-name:
+	@$(INFO) Generating external-name documentation from *_types.go files
+	@$(GO) run ./scripts/generate-external-name-docs.go
+	@$(OK) External-name documentation generated
+
+# ====================================================================================
+# Upgrade Tests
+# ====================================================================================
+
+# If UPGRADE_TEST_CRS_TAG is not set, use UPGRADE_TEST_FROM_TAG as default
+UPGRADE_TEST_CRS_TAG ?= $(UPGRADE_TEST_FROM_TAG)
+
+.PHONY: generate-upgrade-test-crs
+generate-upgrade-test-crs: TEST_CRS_PATH := test/upgrade/testdata/baseCRs
+generate-upgrade-test-crs: generate-test-crs
+
+.PHONY: check-upgrade-test-vars
+check-upgrade-test-vars:
+	@for var in UPGRADE_TEST_FROM_TAG UPGRADE_TEST_TO_TAG; do \
+		if [ -z "$${!var}" ]; then \
+			echo "❌ Error: $$var is not set"; exit 1; \
+		fi; \
+	done
+
+.PHONY: pull-upgrade-test-version-crs
+pull-upgrade-test-version-crs:
+	@if [ -z "$(UPGRADE_TEST_CRS_TAG)" ]; then \
+		echo "❌ Error: UPGRADE_TEST_CRS_TAG or UPGRADE_TEST_FROM_TAG is not set"; exit 1; \
+	fi
+	@$(INFO) "Pulling CRs from $(UPGRADE_TEST_CRS_TAG)"
+	@if [ "$(UPGRADE_TEST_CRS_TAG)" = "local" ]; then \
+		$(OK) "Using local CRs from test/upgrade/testdata/baseCRs/ (UPGRADE_TEST_CRS_TAG is \"local\")"; \
+	else \
+		$(INFO) "Attempting to check out CRs from tag $(UPGRADE_TEST_CRS_TAG)"; \
+		if git ls-tree -r $(UPGRADE_TEST_CRS_TAG) --name-only | grep -q "^test/upgrade/testdata/baseCRs/"; then \
+			$(INFO) "Checking out CRs to test/upgrade/testdata/baseCRs from $(UPGRADE_TEST_CRS_TAG)"; \
+			rm -r test/upgrade/testdata/baseCRs; \
+			mkdir -p test/upgrade/testdata/baseCRs; \
+			git archive $(UPGRADE_TEST_CRS_TAG) test/upgrade/testdata/baseCRs | tar -x --strip-components=2 -C test/upgrade; \
+			$(OK) "Checked out CRs to test/upgrade/testdata/baseCRs from $(UPGRADE_TEST_CRS_TAG)"; \
+		else \
+			$(WARN) "No CRs found for tag $(UPGRADE_TEST_CRS_TAG) at path test/upgrade/testdata/baseCRs/. Defaulting to local CRs"; \
+		fi; \
+	fi
+
+.PHONY: build-upgrade-test-images
+build-upgrade-test-images:
+	@if [ "$(UPGRADE_TEST_FROM_TAG)" == "local" ] || [ "$(UPGRADE_TEST_TO_TAG)" == "local" ]; then \
+		$(INFO) "Building local images (UPGRADE_TEST_FROM_TAG or UPGRADE_TEST_TO_TAG is \"local\")"; \
+		$(MAKE) build; \
+		$(OK) "Built local images: $(UUT_IMAGES)"; \
+	fi
+
+.PHONY: upgrade-test
+upgrade-test: $(KIND) check-upgrade-test-vars build-upgrade-test-images pull-upgrade-test-version-crs generate-upgrade-test-crs
+	@$(INFO) Running upgrade tests
+	@go test -tags=upgrade ./test/upgrade -v -short -count=1 -run '$(testFilter)' -timeout 120m 2>&1 | tee upgrade-test-output.log
+	@echo "===========Test Summary==========="
+	@grep -E "PASS|FAIL" upgrade-test-output.log
+	@case `tail -n 1 upgrade-test-output.log` in \
+			*FAIL*) echo "❌ Error: Test failed"; exit 1 ;; \
+			*) echo "✅ All tests passed"; $(OK) Upgrade tests passed ;; \
+	 esac
+
+.PHONY: upgrade-test-debug
+upgrade-test-debug: $(KIND) check-upgrade-test-vars build-upgrade-test-images pull-upgrade-test-version-crs generate-upgrade-test-crs
+	@$(INFO) Running upgrade tests
+	@dlv test -tags=upgrade ./test/upgrade --listen=:2345 --headless=true --api-version=2 --build-flags="-tags=upgrade" -- -test.v -test.short -test.count=1 -test.timeout 120m -test.run '$(testFilter)' 2>&1 | tee upgrade-test-output.log
+	@echo "===========Test Summary==========="
+	@grep -E "PASS|FAIL" upgrade-test-output.log
+	@case `tail -n 1 upgrade-test-output.log` in \
+			*FAIL*) echo "❌ Error: Test failed"; exit 1 ;; \
+			*) echo "✅ All tests passed"; $(OK) Upgrade tests passed ;; \
+	 esac
+
+.PHONY: upgrade-test-restore-crs
+upgrade-test-restore-crs:
+	@$(INFO) Restoring test/upgrade/testdata/baseCRs
+	@git restore test/upgrade/testdata/baseCRs
+	@$(OK) CRs restored
+
+.PHONY: upgrade-test-clean
+upgrade-test-clean: upgrade-test-restore-crs
+	@$(INFO) Cleaning upgrade test artifacts
+	@rm -rf test/upgrade/logs
+	@rm -f upgrade-test-output.log
+	@$(OK) Upgrade test artifacts cleaned
+	@$(INFO) Deleting kind clusters
+	@$(KIND) get clusters 2>/dev/null | grep e2e | xargs -r -n1 $(KIND) delete cluster --name || true
+	@$(OK) Kind clusters deleted
+	@$(INFO) Cleaning BTP artifacts
+	@$(GO) run .github/workflows/cleanup.go
+	@$(OK) BTP artifacts cleaned