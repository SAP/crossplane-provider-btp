package subaccount

import (
	"context"
	"fmt"
	"reflect"
	"strings"

	xpv1 "github.com/crossplane/crossplane-runtime/apis/common/v1"
	"github.com/crossplane/crossplane-runtime/pkg/reconciler/managed"
	"github.com/crossplane/crossplane-runtime/pkg/resource"
	"github.com/pkg/errors"
	accountclient "github.com/sap/crossplane-provider-btp/internal/openapi_clients/btp-accounts-service-api-go/pkg"
	ctrl "sigs.k8s.io/controller-runtime"
	"sigs.k8s.io/controller-runtime/pkg/client"

	apisv1alpha1 "github.com/sap/crossplane-provider-btp/apis/account/v1alpha1"
	providerv1alpha1 "github.com/sap/crossplane-provider-btp/apis/v1alpha1"
	"github.com/sap/crossplane-provider-btp/btp"
	"github.com/sap/crossplane-provider-btp/internal"
	"github.com/sap/crossplane-provider-btp/internal/controller/providerconfig"
	"github.com/sap/crossplane-provider-btp/internal/tracking"
)

const (
	errNotSubaccount        = "managed resource is not a Subaccount custom resource"
	errSubaccountNotFound   = "subaccount not found"
	subaccountStateDeleting = "DELETING"
	subaccountStateOk       = "OK"
)

// A connector is expected to produce an ExternalClient when its Connect method
// is called.
type connector struct {
	kube            client.Client
	usage           resource.Tracker
	resourcetracker tracking.ReferenceResolverTracker

	newServiceFn func(cisSecretData []byte, serviceAccountSecretData []byte) (*btp.Client, error)
}

// Connect typically produces an ExternalClient by:
// 1. Tracking that the managed resource is using a ProviderConfig.
// 2. Getting the managed resource's ProviderConfig.
// 3. Getting the credentials specified by the ProviderConfig.
// 4. Using the credentials to form a client.
func (c *connector) Connect(ctx context.Context, mg resource.Managed) (managed.ExternalClient, error) {
	_, ok := mg.(*apisv1alpha1.Subaccount)
	if !ok {
		return nil, errors.New(errNotSubaccount)
	}

	btpclient, err := providerconfig.CreateClient(ctx, mg, c.kube, c.usage, c.newServiceFn, c.resourcetracker)
	if err != nil {
		return nil, err
	}

	return &external{
		Client:           c.kube,
		btp:              *btpclient,
		tracker:          c.resourcetracker,
		accountsAccessor: &AccountsClient{btp: *btpclient},
	}, nil
}

// An ExternalClient observes, then either creates, updates, or deletes an
// external resource to ensure it reflects the managed resource's desired state.
type external struct {
	// A 'client' used to connect to the external resource API. In practice this
	// would be something like an AWS SDK client.
	client.Client
	btp     btp.Client
	tracker tracking.ReferenceResolverTracker

	accountsAccessor AccountsApiAccessor
}

func (c *external) Observe(ctx context.Context, mg resource.Managed) (managed.ExternalObservation, error) {
	desiredCR, ok := mg.(*apisv1alpha1.Subaccount)
	if !ok {
		return managed.ExternalObservation{}, errors.New(errNotSubaccount)
	}

	if err := c.generateObservation(ctx, desiredCR); err != nil {
		return managed.ExternalObservation{}, err
	}

	c.tracker.SetConditions(ctx, desiredCR)
	// Needs Creation?
	if needsCreation := c.needsCreation(desiredCR); needsCreation {
		return managed.ExternalObservation{
			ResourceExists: !needsCreation,
		}, nil
	}

	// Needs Update?
	if needsUpdate, err := c.needsUpdate(desiredCR, ctx); needsUpdate || err != nil {
		return managed.ExternalObservation{
			ResourceExists:    true,
			ResourceUpToDate:  !needsUpdate,
			ConnectionDetails: managed.ConnectionDetails{},
		}, err
	}

	if *desiredCR.Status.AtProvider.Status == subaccountStateOk {
		// All fine. Subaccount Usable
		desiredCR.SetConditions(xpv1.Available())
	}
	return managed.ExternalObservation{
		ResourceExists:    true,
		ResourceUpToDate:  true,
		ConnectionDetails: managed.ConnectionDetails{},
	}, nil
}

func (c *external) generateObservation(
	ctx context.Context,
	desiredState *apisv1alpha1.Subaccount,
<<<<<<< HEAD
) {
	subaccount := c.findBTPSubaccount(ctx, desiredState)
=======
) error {
	subaccount, err := c.findBTPSubaccount(ctx, desiredState)
	if err != nil {
		resetRemoteState(desiredState)
		return err
	}
>>>>>>> 8cc96e31
	if subaccount == nil {
		resetRemoteState(desiredState)
		return nil
	}

	desiredState.Status.AtProvider.SubaccountGuid = &subaccount.Guid
	desiredState.Status.AtProvider.Status = &subaccount.State
	desiredState.Status.AtProvider.StatusMessage = subaccount.StateMessage
	desiredState.Status.AtProvider.BetaEnabled = &subaccount.BetaEnabled
	desiredState.Status.AtProvider.Labels = subaccount.Labels
	desiredState.Status.AtProvider.Description = &subaccount.Description
	desiredState.Status.AtProvider.Subdomain = &subaccount.Subdomain
	desiredState.Status.AtProvider.DisplayName = &subaccount.DisplayName
	desiredState.Status.AtProvider.Region = &subaccount.Region
	desiredState.Status.AtProvider.UsedForProduction = &subaccount.UsedForProduction
	desiredState.Status.AtProvider.ParentGuid = &subaccount.ParentGUID
	desiredState.Status.AtProvider.GlobalAccountGUID = &subaccount.GlobalAccountGUID

	return nil
}

func resetRemoteState(state *apisv1alpha1.Subaccount) {
	state.Status.AtProvider = apisv1alpha1.SubaccountObservation{}
}

func (c *external) needsCreation(cr *apisv1alpha1.Subaccount) bool {
	if cr.Status.AtProvider.SubaccountGuid == nil {
		return true
	}

	if cr.Status.AtProvider.Status == nil {
		return true
	}

	return false
}

func (c *external) Create(ctx context.Context, mg resource.Managed) (managed.ExternalCreation, error) {
	cr, ok := mg.(*apisv1alpha1.Subaccount)
	if !ok {
		return managed.ExternalCreation{}, errors.New(errNotSubaccount)
	}

	if cr.Status.AtProvider.Status != nil && *cr.Status.AtProvider.Status == "STARTED" {
		return managed.ExternalCreation{}, nil
	}

	err := c.createBTPSubaccount(ctx, cr)
	if err != nil {
		return managed.ExternalCreation{}, err
	}
	cr.SetConditions(xpv1.Creating())

	return managed.ExternalCreation{
		ConnectionDetails: managed.ConnectionDetails{},
	}, nil
}

func (c *external) needsUpdate(cr *apisv1alpha1.Subaccount, ctx context.Context) (bool, error) {
	if needsUpdate(cr.Spec, cr.Status) {
		return true, nil
	}
	return false, nil
}

func needsUpdate(desired apisv1alpha1.SubaccountSpec, actual apisv1alpha1.SubaccountStatus) bool {
	cleanedDesired := desired.ForProvider.DeepCopy()
	cleanedActual := actual.AtProvider.DeepCopy()
	// Remove non-diff relevant information

	filter(cleanedActual.Labels, apisv1alpha1.SubaccountOperatorLabel)
	cleanedDesired.SubaccountAdmins = nil

	if cleanedDesired.Description == "" && cleanedActual.Description == nil {
		cleanedActual.Description = internal.Ptr("")
	}

	if !reflect.DeepEqual(&cleanedDesired.Description, cleanedActual.Description) {
		return true
	}
	if !reflect.DeepEqual(&cleanedDesired.DisplayName, cleanedActual.DisplayName) {
		return true
	}
	if !reflect.DeepEqual(&cleanedDesired.UsedForProduction, cleanedActual.UsedForProduction) {
		return true
	}
	if changedLabels(cleanedDesired.Labels, cleanedActual.Labels) {
		return true
	}
	if !reflect.DeepEqual(&cleanedDesired.BetaEnabled, cleanedActual.BetaEnabled) {
		return true
	}
	if directoryParentChanged(cleanedDesired, cleanedActual) {
		return true
	}
	return false
}

func filter(labels *map[string][]string, toRemove string) map[string][]string {
	var resultLabels map[string][]string
	if labels != nil {
		resultLabels = *labels
		delete(resultLabels, toRemove)
	}
	return resultLabels
}

func (c *external) Update(ctx context.Context, mg resource.Managed) (managed.ExternalUpdate, error) {
	cr, ok := mg.(*apisv1alpha1.Subaccount)
	if !ok {
		return managed.ExternalUpdate{}, errors.New(errNotSubaccount)
	}

	if cr.Status.AtProvider.Status != nil && *cr.Status.AtProvider.Status == "CREATING" {
		return managed.ExternalUpdate{}, nil
	}

	subaccount := cr
	connectionDetails := managed.ConnectionDetails{}

	if err := c.updateBTPSubaccount(ctx, subaccount); err != nil {
		return managed.ExternalUpdate{}, err
	}

	return managed.ExternalUpdate{
		ConnectionDetails: connectionDetails,
	}, nil
}

func (c *external) Delete(ctx context.Context, mg resource.Managed) error {
	cr, ok := mg.(*apisv1alpha1.Subaccount)
	if !ok {
		return errors.New(errNotSubaccount)
	}

	c.tracker.SetConditions(ctx, cr)
	if blocked := c.tracker.DeleteShouldBeBlocked(mg); blocked {
		return errors.New(providerv1alpha1.ErrResourceInUse)
	}

	if cr.Status.AtProvider.Status != nil && *cr.Status.AtProvider.Status == subaccountStateDeleting {
		return nil
	}

	cr.SetConditions(xpv1.Deleting())

	subaccount := cr

	return deleteBTPSubaccount(ctx, subaccount, c.btp)
}

func deleteBTPSubaccount(
	ctx context.Context,
	subaccount *apisv1alpha1.Subaccount,
	accountsServiceClient btp.Client,
) error {
	subaccount.SetConditions(xpv1.Deleting())

	subaccountId := *subaccount.Status.AtProvider.SubaccountGuid

	_, raw, err := accountsServiceClient.AccountsServiceClient.SubaccountOperationsAPI.DeleteSubaccount(ctx, subaccountId).Execute()
	if raw.StatusCode == 404 {
		ctrl.Log.Info("associated BTP subaccount not found, continue deletion")
		return nil
	}

	if err != nil {
		return errors.Wrap(err, "deletion of subaccount failed")
	}

	return nil
}

func (c *external) updateBTPSubaccount(
	ctx context.Context, subaccount *apisv1alpha1.Subaccount,
) error {
	if directoryParentChanged(&subaccount.Spec.ForProvider, &subaccount.Status.AtProvider) {
		return c.moveSubaccountAPI(ctx, subaccount)
	} else {
		return c.updateSubaccountAPI(ctx, subaccount)
	}
}

func (c *external) moveSubaccountAPI(ctx context.Context, subaccount *apisv1alpha1.Subaccount) error {
	guid := subaccount.Status.AtProvider.SubaccountGuid
	targetID := subaccount.Spec.ForProvider.DirectoryGuid
	// if not specified we need to set the global account as parent
	if emptyDirectoryRef(&subaccount.Spec.ForProvider) {
		targetID = internal.Val(subaccount.Status.AtProvider.GlobalAccountGUID)
	}

	err := c.accountsAccessor.MoveSubaccount(ctx, internal.Val(guid), targetID)
	if err != nil {
		return errors.Wrap(err, "moving subaccount failed")
	}
	return nil
}

func (c *external) updateSubaccountAPI(ctx context.Context, subaccount *apisv1alpha1.Subaccount) error {
	guid := subaccount.Status.AtProvider.SubaccountGuid

	label := addOperatorLabel(subaccount)

	params := accountclient.UpdateSubaccountRequestPayload{
		BetaEnabled:       &subaccount.Spec.ForProvider.BetaEnabled,
		Description:       &subaccount.Spec.ForProvider.Description,
		DisplayName:       subaccount.Spec.ForProvider.DisplayName,
		Labels:            &label,
		UsedForProduction: &subaccount.Spec.ForProvider.UsedForProduction,
	}

	err := c.accountsAccessor.UpdateSubaccount(ctx, internal.Val(guid), params)
	if err != nil {
		return errors.Wrap(err, "update of subaccount failed")
	}
	return nil
}

func (c *external) createBTPSubaccount(
	ctx context.Context, subaccount *apisv1alpha1.Subaccount,
) error {
	ctrl.Log.Info(fmt.Sprintf("Creating subaccount: %s", subaccount.Name))
	createdSubaccount, _, err := c.btp.AccountsServiceClient.SubaccountOperationsAPI.
		CreateSubaccount(ctx).
		CreateSubaccountRequestPayload(toCreateApiPayload(subaccount)).
		Execute()
	if err != nil {
		return specifyAPIError(err)
	}

	guid := createdSubaccount.Guid
	ctrl.Log.Info(fmt.Sprintf("subaccount (%s) created", guid))
	subaccount.Status.AtProvider.SubaccountGuid = &guid
	subaccount.Status.AtProvider.Status = createdSubaccount.StateMessage
	subaccount.Status.AtProvider.ParentGuid = &createdSubaccount.ParentGUID

	return nil
}

func (c *external) findBTPSubaccount(
	ctx context.Context, subaccount *apisv1alpha1.Subaccount,
) (*accountclient.SubaccountResponseObject, error) {
	response, _, err := c.btp.AccountsServiceClient.SubaccountOperationsAPI.GetSubaccounts(ctx).Execute()
	if err != nil {
		ctrl.Log.Error(err, "could not get BTP subaccounts")
		return nil, err
	}

	var foundAccount *accountclient.SubaccountResponseObject = nil
	btpSubaccounts := response.Value
	for _, account := range btpSubaccounts {
		if isRelatedAccount(subaccount, &account) {
			foundAccount = &account
			break
		}
	}

	return foundAccount, nil
}

func isRelatedAccount(subaccount *apisv1alpha1.Subaccount, account *accountclient.SubaccountResponseObject) bool {
	return strings.Compare(
		subaccount.Spec.ForProvider.Subdomain, account.Subdomain,
	) == 0 && strings.Compare(subaccount.Spec.ForProvider.Region, account.Region) == 0
}

func toCreateApiPayload(subaccount *apisv1alpha1.Subaccount) accountclient.CreateSubaccountRequestPayload {
	subaccountSpec := subaccount.Spec

	label := addOperatorLabel(subaccount)

	return accountclient.CreateSubaccountRequestPayload{
		BetaEnabled:       &subaccountSpec.ForProvider.BetaEnabled,
		Description:       &subaccountSpec.ForProvider.Description,
		DisplayName:       subaccountSpec.ForProvider.DisplayName,
		Labels:            &label,
		Region:            subaccountSpec.ForProvider.Region,
		SubaccountAdmins:  subaccountSpec.ForProvider.SubaccountAdmins,
		Subdomain:         &subaccountSpec.ForProvider.Subdomain,
		UsedForProduction: &subaccountSpec.ForProvider.UsedForProduction,
		ParentGUID:        &subaccountSpec.ForProvider.DirectoryGuid,
	}
}

func addOperatorLabel(subaccount *apisv1alpha1.Subaccount) map[string][]string {
	if subaccount.Spec.ForProvider.Labels == nil {
		return map[string][]string{}
	}
	labels := map[string][]string{}
	internal.CopyMaps(labels, subaccount.Spec.ForProvider.Labels)
	labels[apisv1alpha1.SubaccountOperatorLabel] = []string{string(subaccount.UID)}
	return labels
}

func directoryParentChanged(spec *apisv1alpha1.SubaccountParameters, status *apisv1alpha1.SubaccountObservation) bool {
	supposeGlobal := emptyDirectoryRef(spec)
	// With no directory specified we expect it to be in global account
	if supposeGlobal {
		return !reflect.DeepEqual(status.ParentGuid, status.GlobalAccountGUID)
	}
	return !reflect.DeepEqual(status.ParentGuid, &spec.DirectoryGuid)
}

func emptyDirectoryRef(spec *apisv1alpha1.SubaccountParameters) bool {
	return spec.DirectoryRef == nil && spec.DirectorySelector == nil && spec.DirectoryGuid == ""
}

func specifyAPIError(err error) error {
	if genericErr, ok := err.(*accountclient.GenericOpenAPIError); ok {
		if accountError, ok := genericErr.Model().(accountclient.ApiExceptionResponseObject); ok {
			return errors.New(fmt.Sprintf("API Error: %v, Code %v", internal.Val(accountError.Error.Message), internal.Val(accountError.Error.Code)))
		}
		if genericErr.Body() != nil {
			return fmt.Errorf("API Error: %s", string(genericErr.Body()))
		}
	}
	return err
}

func changedLabels(specLabels map[string][]string, statusLabels *map[string][]string) bool {
	// pointer to maps can be pointer to nil values, which won't deep equal as expected here, so we need to treat this case manually
	if statusLabels == nil {
		return len(specLabels) != 0
	}
	if len(*statusLabels) == 0 && len(specLabels) == 0 {
		return false
	}
	return !reflect.DeepEqual(specLabels, *statusLabels)
}<|MERGE_RESOLUTION|>--- conflicted
+++ resolved
@@ -116,17 +116,12 @@
 func (c *external) generateObservation(
 	ctx context.Context,
 	desiredState *apisv1alpha1.Subaccount,
-<<<<<<< HEAD
-) {
-	subaccount := c.findBTPSubaccount(ctx, desiredState)
-=======
 ) error {
 	subaccount, err := c.findBTPSubaccount(ctx, desiredState)
 	if err != nil {
 		resetRemoteState(desiredState)
 		return err
 	}
->>>>>>> 8cc96e31
 	if subaccount == nil {
 		resetRemoteState(desiredState)
 		return nil
