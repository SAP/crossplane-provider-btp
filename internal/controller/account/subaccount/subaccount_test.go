package subaccount

import (
	"context"
	"net/http"
	"testing"

	xpv1 "github.com/crossplane/crossplane-runtime/apis/common/v1"
	"github.com/crossplane/crossplane-runtime/pkg/reconciler/managed"
	"github.com/crossplane/crossplane-runtime/pkg/resource"
	"github.com/crossplane/crossplane-runtime/pkg/test"
	"github.com/google/go-cmp/cmp"
	"github.com/pkg/errors"
	"github.com/sap/crossplane-provider-btp/apis/account/v1alpha1"
	"github.com/sap/crossplane-provider-btp/internal"
	accountclient "github.com/sap/crossplane-provider-btp/internal/openapi_clients/btp-accounts-service-api-go/pkg"
	"github.com/sap/crossplane-provider-btp/internal/testutils"
	"github.com/sap/crossplane-provider-btp/internal/tracking"
	trackingtest "github.com/sap/crossplane-provider-btp/internal/tracking/test"
	metav1 "k8s.io/apimachinery/pkg/apis/meta/v1"
	client "sigs.k8s.io/controller-runtime/pkg/client"

	"github.com/sap/crossplane-provider-btp/btp"
)

func TestObserve(t *testing.T) {
	type args struct {
		cr            resource.Managed
		mockAPIClient *MockSubaccountClient
		mockKube      test.MockClient
	}
	type want struct {
		err       error
		o         managed.ExternalObservation
		crChanges func(cr *v1alpha1.Subaccount)
	}
	tests := map[string]struct {
		reason string
		args   args
		want   want
	}{
		"NilResource": {
			reason: "Expect error if used with another resource type",
			args: args{
				cr:            nil,
				mockAPIClient: &MockSubaccountClient{},
			},
			want: want{
				err: errors.New(errNotSubaccount),
			},
		},
		"NeedsCreation": {
			reason: "Empty status indicates not found",
			args: args{
				cr: NewSubaccount("unittest-sa"),
				mockAPIClient: &MockSubaccountClient{
					returnSubaccounts: &accountclient.ResponseCollection{Value: []accountclient.SubaccountResponseObject{}},
				},
			},
			want: want{
				o: managed.ExternalObservation{ResourceExists: false},
			},
		},
		"FindSubaccountError": {
			reason: "Get Subaccount error should reset remote state",
			args: args{
				cr: NewSubaccount("unittest-sa"),
				mockAPIClient: &MockSubaccountClient{
					returnErr: errors.New("Error getting subaccount"),
				},
			},
			want: want{
				o:   managed.ExternalObservation{ResourceExists: false},
				err: errors.New("Error getting subaccount"),
			},
		},
		"DontUpdateEmptyDescription": {
			reason: "Empty description should NOT require Update",
			args: args{
				cr: NewSubaccount("unittest-sa", WithData(v1alpha1.SubaccountParameters{
					Subdomain:         "sub1",
					Region:            "eu12",
					DisplayName:       "unittest-sa",
					UsedForProduction: "",
					BetaEnabled:       false,
				}), WithProviderConfig(xpv1.Reference{
					Name: "unittest-pc",
				})),
				mockAPIClient: &MockSubaccountClient{
					returnSubaccounts: &accountclient.ResponseCollection{
						Value: []accountclient.SubaccountResponseObject{
							{
								Guid:              "123",
								Description:       "",
								Subdomain:         "sub1",
								Region:            "eu12",
								State:             "OK",
								Labels:            &map[string][]string{},
								StateMessage:      internal.Ptr("OK"),
								DisplayName:       "unittest-sa",
								UsedForProduction: "",
								BetaEnabled:       false,
							},
						},
					},
				},
				mockKube: testutils.NewFakeKubeClientBuilder().
					AddResources(testutils.NewProviderConfig("unittest-pc", "", "")).
					Build(),
			},
			want: want{
				o: managed.ExternalObservation{
					ResourceExists:    true,
					ResourceUpToDate:  true,
					ConnectionDetails: managed.ConnectionDetails{},
				},
				crChanges: func(cr *v1alpha1.Subaccount) {
					cr.Status.AtProvider.SubaccountGuid = internal.Ptr("123")
					cr.Status.AtProvider.Status = internal.Ptr("OK")
					cr.Status.AtProvider.Region = internal.Ptr("eu12")
					cr.Status.AtProvider.Subdomain = internal.Ptr("sub1")
					cr.Status.AtProvider.Labels = &map[string][]string{}
					cr.Status.AtProvider.Description = internal.Ptr("")
					cr.Status.AtProvider.StatusMessage = internal.Ptr("OK")
					cr.Status.AtProvider.DisplayName = internal.Ptr("unittest-sa")
					cr.Status.AtProvider.UsedForProduction = internal.Ptr("")
					cr.Status.AtProvider.BetaEnabled = internal.Ptr(false)
					cr.Status.AtProvider.ParentGuid = internal.Ptr("")
					cr.Status.AtProvider.GlobalAccountGUID = internal.Ptr("")
				},
			},
		},
		"NeedsUpdateDescription": {
			reason: "Changed description should require Update",
			args: args{
				cr: NewSubaccount("unittest-sa", WithData(v1alpha1.SubaccountParameters{
					Description:       "someDesc",
					Subdomain:         "sub1",
					Region:            "eu12",
					DisplayName:       "unittest-sa",
					UsedForProduction: "",
					BetaEnabled:       false,
				}), WithProviderConfig(xpv1.Reference{
					Name: "unittest-pc",
				})),
				mockAPIClient: &MockSubaccountClient{
					returnSubaccounts: &accountclient.ResponseCollection{
						Value: []accountclient.SubaccountResponseObject{
							{
								Guid:              "123",
								Description:       "anotherDesc",
								Subdomain:         "sub1",
								Region:            "eu12",
								State:             "OK",
								Labels:            &map[string][]string{},
								StateMessage:      internal.Ptr("OK"),
								DisplayName:       "unittest-sa",
								UsedForProduction: "",
								BetaEnabled:       false,
							},
						},
					},
				},
				mockKube: testutils.NewFakeKubeClientBuilder().
					AddResources(testutils.NewProviderConfig("unittest-pc", "", "")).
					Build(),
			},
			want: want{
				o: managed.ExternalObservation{
					ResourceExists:    true,
					ResourceUpToDate:  false,
					ConnectionDetails: managed.ConnectionDetails{},
				},
				crChanges: func(cr *v1alpha1.Subaccount) {
					cr.Status.AtProvider.SubaccountGuid = internal.Ptr("123")
					cr.Status.AtProvider.Status = internal.Ptr("OK")
					cr.Status.AtProvider.Region = internal.Ptr("eu12")
					cr.Status.AtProvider.Subdomain = internal.Ptr("sub1")
					cr.Status.AtProvider.Labels = &map[string][]string{}
					cr.Status.AtProvider.Description = internal.Ptr("anotherDesc")
					cr.Status.AtProvider.StatusMessage = internal.Ptr("OK")
					cr.Status.AtProvider.DisplayName = internal.Ptr("unittest-sa")
					cr.Status.AtProvider.UsedForProduction = internal.Ptr("")
					cr.Status.AtProvider.BetaEnabled = internal.Ptr(false)
					cr.Status.AtProvider.ParentGuid = internal.Ptr("")
					cr.Status.AtProvider.GlobalAccountGUID = internal.Ptr("")
				},
			},
		},
		"NeedsUpdateDisplayName": {
			reason: "Changed display name should require Update",
			args: args{
				cr: NewSubaccount("unittest-sa", WithData(v1alpha1.SubaccountParameters{
					Description:       "someDesc",
					Subdomain:         "sub1",
					Region:            "eu12",
					DisplayName:       "unittest-sa",
					UsedForProduction: "",
					BetaEnabled:       false,
				}), WithProviderConfig(xpv1.Reference{
					Name: "unittest-pc",
				})),
				mockAPIClient: &MockSubaccountClient{
					returnSubaccounts: &accountclient.ResponseCollection{
						Value: []accountclient.SubaccountResponseObject{
							{
								Guid:              "123",
								Description:       "someDesc",
								Subdomain:         "sub1",
								Region:            "eu12",
								State:             "OK",
								Labels:            &map[string][]string{},
								StateMessage:      internal.Ptr("OK"),
								DisplayName:       "changed-unittest-sa",
								UsedForProduction: "",
								BetaEnabled:       false,
							},
						},
					},
				},
				mockKube: testutils.NewFakeKubeClientBuilder().
					AddResources(testutils.NewProviderConfig("unittest-pc", "", "")).
					Build(),
			},
			want: want{
				o: managed.ExternalObservation{
					ResourceExists:    true,
					ResourceUpToDate:  false,
					ConnectionDetails: managed.ConnectionDetails{},
				},
				crChanges: func(cr *v1alpha1.Subaccount) {
					cr.Status.AtProvider.SubaccountGuid = internal.Ptr("123")
					cr.Status.AtProvider.Status = internal.Ptr("OK")
					cr.Status.AtProvider.Region = internal.Ptr("eu12")
					cr.Status.AtProvider.Subdomain = internal.Ptr("sub1")
					cr.Status.AtProvider.Labels = &map[string][]string{}
					cr.Status.AtProvider.Description = internal.Ptr("someDesc")
					cr.Status.AtProvider.StatusMessage = internal.Ptr("OK")
					cr.Status.AtProvider.DisplayName = internal.Ptr("changed-unittest-sa")
					cr.Status.AtProvider.UsedForProduction = internal.Ptr("")
					cr.Status.AtProvider.BetaEnabled = internal.Ptr(false)
					cr.Status.AtProvider.ParentGuid = internal.Ptr("")
					cr.Status.AtProvider.GlobalAccountGUID = internal.Ptr("")
				},
			},
		},
		"NeedsUpdateBetaEnabled": {
			reason: "Changed beta enabled toggle should require Update",
			args: args{
				cr: NewSubaccount("unittest-sa", WithData(v1alpha1.SubaccountParameters{
					Description:       "someDesc",
					Subdomain:         "sub1",
					Region:            "eu12",
					DisplayName:       "unittest-sa",
					UsedForProduction: "",
					BetaEnabled:       false,
				}), WithProviderConfig(xpv1.Reference{
					Name: "unittest-pc",
				})),
				mockAPIClient: &MockSubaccountClient{
					returnSubaccounts: &accountclient.ResponseCollection{
						Value: []accountclient.SubaccountResponseObject{
							{
								Guid:              "123",
								Description:       "someDesc",
								Subdomain:         "sub1",
								Region:            "eu12",
								State:             "OK",
								Labels:            &map[string][]string{},
								StateMessage:      internal.Ptr("OK"),
								DisplayName:       "unittest-sa",
								UsedForProduction: "",
								BetaEnabled:       true,
							},
						},
					},
				},
				mockKube: testutils.NewFakeKubeClientBuilder().
					AddResources(testutils.NewProviderConfig("unittest-pc", "", "")).
					Build(),
			},
			want: want{
				o: managed.ExternalObservation{
					ResourceExists:    true,
					ResourceUpToDate:  false,
					ConnectionDetails: managed.ConnectionDetails{},
				},
				crChanges: func(cr *v1alpha1.Subaccount) {
					cr.Status.AtProvider.SubaccountGuid = internal.Ptr("123")
					cr.Status.AtProvider.Status = internal.Ptr("OK")
					cr.Status.AtProvider.Region = internal.Ptr("eu12")
					cr.Status.AtProvider.Subdomain = internal.Ptr("sub1")
					cr.Status.AtProvider.Labels = &map[string][]string{}
					cr.Status.AtProvider.Description = internal.Ptr("someDesc")
					cr.Status.AtProvider.StatusMessage = internal.Ptr("OK")
					cr.Status.AtProvider.DisplayName = internal.Ptr("unittest-sa")
					cr.Status.AtProvider.UsedForProduction = internal.Ptr("")
					cr.Status.AtProvider.BetaEnabled = internal.Ptr(true)
					cr.Status.AtProvider.ParentGuid = internal.Ptr("")
					cr.Status.AtProvider.GlobalAccountGUID = internal.Ptr("")
				},
			},
		},
		"NeedsUpdateUsedForProduction": {
			reason: "Changed UsedForProduction toggle should require Update",
			args: args{
				cr: NewSubaccount("unittest-sa", WithData(v1alpha1.SubaccountParameters{
					Description:       "someDesc",
					Subdomain:         "sub1",
					Region:            "eu12",
					DisplayName:       "unittest-sa",
					UsedForProduction: "NOT_USED_FOR_PRODUCTION",
					BetaEnabled:       true,
				}), WithProviderConfig(xpv1.Reference{
					Name: "unittest-pc",
				})),
				mockAPIClient: &MockSubaccountClient{
					returnSubaccounts: &accountclient.ResponseCollection{
						Value: []accountclient.SubaccountResponseObject{
							{
								Guid:              "123",
								Description:       "someDesc",
								Subdomain:         "sub1",
								Region:            "eu12",
								State:             "OK",
								Labels:            &map[string][]string{},
								StateMessage:      internal.Ptr("OK"),
								DisplayName:       "unittest-sa",
								UsedForProduction: "USED_FOR_PRODUCTION",
								BetaEnabled:       true,
							},
						},
					},
				},
				mockKube: testutils.NewFakeKubeClientBuilder().
					AddResources(testutils.NewProviderConfig("unittest-pc", "", "")).
					Build(),
			},
			want: want{
				o: managed.ExternalObservation{
					ResourceExists:    true,
					ResourceUpToDate:  false,
					ConnectionDetails: managed.ConnectionDetails{},
				},
				crChanges: func(cr *v1alpha1.Subaccount) {
					cr.Status.AtProvider.SubaccountGuid = internal.Ptr("123")
					cr.Status.AtProvider.Status = internal.Ptr("OK")
					cr.Status.AtProvider.Region = internal.Ptr("eu12")
					cr.Status.AtProvider.Subdomain = internal.Ptr("sub1")
					cr.Status.AtProvider.Labels = &map[string][]string{}
					cr.Status.AtProvider.Description = internal.Ptr("someDesc")
					cr.Status.AtProvider.StatusMessage = internal.Ptr("OK")
					cr.Status.AtProvider.DisplayName = internal.Ptr("unittest-sa")
					cr.Status.AtProvider.UsedForProduction = internal.Ptr("USED_FOR_PRODUCTION")
					cr.Status.AtProvider.BetaEnabled = internal.Ptr(true)
					cr.Status.AtProvider.ParentGuid = internal.Ptr("")
					cr.Status.AtProvider.GlobalAccountGUID = internal.Ptr("")
				},
			},
		},
		"NeedsUpdateBetweenDirectories": {
			reason: "Changed Directory GUID should require Update",
			args: args{
				cr: NewSubaccount("unittest-sa", WithData(v1alpha1.SubaccountParameters{
					Description:       "someDesc",
					Subdomain:         "sub1",
					Region:            "eu12",
					DisplayName:       "unittest-sa",
					UsedForProduction: "",
					BetaEnabled:       false,
					DirectoryGuid:     "234",
				}), WithProviderConfig(xpv1.Reference{
					Name: "unittest-pc",
				})),
				mockAPIClient: &MockSubaccountClient{returnSubaccounts: &accountclient.ResponseCollection{
					Value: []accountclient.SubaccountResponseObject{
						{
							Guid:              "123",
							Description:       "someDesc",
							Subdomain:         "sub1",
							Region:            "eu12",
							State:             "OK",
							DisplayName:       "unittest-sa",
							Labels:            &map[string][]string{},
							StateMessage:      internal.Ptr("OK"),
							UsedForProduction: "",
							BetaEnabled:       false,
							ParentGUID:        "345",
						},
					},
				}},
				mockKube: testutils.NewFakeKubeClientBuilder().
					AddResources(testutils.NewProviderConfig("unittest-pc", "", "")).
					Build(),
			},
			want: want{
				o: managed.ExternalObservation{
					ResourceExists:    true,
					ResourceUpToDate:  false,
					ConnectionDetails: managed.ConnectionDetails{},
				},
				crChanges: func(cr *v1alpha1.Subaccount) {
					cr.Status.AtProvider.SubaccountGuid = internal.Ptr("123")
					cr.Status.AtProvider.Status = internal.Ptr("OK")
					cr.Status.AtProvider.Region = internal.Ptr("eu12")
					cr.Status.AtProvider.Subdomain = internal.Ptr("sub1")
					cr.Status.AtProvider.Labels = &map[string][]string{}
					cr.Status.AtProvider.Description = internal.Ptr("someDesc")
					cr.Status.AtProvider.StatusMessage = internal.Ptr("OK")
					cr.Status.AtProvider.DisplayName = internal.Ptr("unittest-sa")
					cr.Status.AtProvider.UsedForProduction = internal.Ptr("")
					cr.Status.AtProvider.BetaEnabled = internal.Ptr(false)
					cr.Status.AtProvider.ParentGuid = internal.Ptr("345")
					cr.Status.AtProvider.GlobalAccountGUID = internal.Ptr("")
				},
			},
		},
		"NeedsUpdateFromGlobalToDirectory": {
			reason: "Changed Directory GUID from global account needs update",
			args: args{
				cr: NewSubaccount("unittest-sa", WithData(v1alpha1.SubaccountParameters{
					Description:       "someDesc",
					Subdomain:         "sub1",
					Region:            "eu12",
					DisplayName:       "unittest-sa",
					UsedForProduction: "",
					BetaEnabled:       false,
					DirectoryGuid:     "234",
					DirectoryRef:      &xpv1.Reference{Name: "dir-1"},
				}), WithProviderConfig(xpv1.Reference{
					Name: "unittest-pc",
				})),
				mockAPIClient: &MockSubaccountClient{
					returnSubaccounts: &accountclient.ResponseCollection{
						Value: []accountclient.SubaccountResponseObject{
							{
								Guid:              "123",
								Description:       "someDesc",
								Subdomain:         "sub1",
								Region:            "eu12",
								State:             "OK",
								DisplayName:       "unittest-sa",
								Labels:            &map[string][]string{},
								StateMessage:      internal.Ptr("OK"),
								UsedForProduction: "",
								BetaEnabled:       false,
								ParentGUID:        "global-123",
								GlobalAccountGUID: "global-123",
							},
						},
					},
				},
				mockKube: testutils.NewFakeKubeClientBuilder().
					AddResources(testutils.NewProviderConfig("unittest-pc", "", "")).
					Build(),
			},
			want: want{
				o: managed.ExternalObservation{
					ResourceExists:    true,
					ResourceUpToDate:  false,
					ConnectionDetails: managed.ConnectionDetails{},
				},
				crChanges: func(cr *v1alpha1.Subaccount) {
					cr.Status.AtProvider.SubaccountGuid = internal.Ptr("123")
					cr.Status.AtProvider.Status = internal.Ptr("OK")
					cr.Status.AtProvider.Region = internal.Ptr("eu12")
					cr.Status.AtProvider.Subdomain = internal.Ptr("sub1")
					cr.Status.AtProvider.Labels = &map[string][]string{}
					cr.Status.AtProvider.Description = internal.Ptr("someDesc")
					cr.Status.AtProvider.StatusMessage = internal.Ptr("OK")
					cr.Status.AtProvider.DisplayName = internal.Ptr("unittest-sa")
					cr.Status.AtProvider.UsedForProduction = internal.Ptr("")
					cr.Status.AtProvider.BetaEnabled = internal.Ptr(false)
					cr.Status.AtProvider.ParentGuid = internal.Ptr("global-123")
					cr.Status.AtProvider.GlobalAccountGUID = internal.Ptr("global-123")
				},
			},
		},
		"NeedsUpdateFromDirectoryToGlobal": {
			reason: "Changed Directory GUID directory to global",
			args: args{
				cr: NewSubaccount("unittest-sa", WithData(v1alpha1.SubaccountParameters{
					Description:       "someDesc",
					Subdomain:         "sub1",
					Region:            "eu12",
					DisplayName:       "unittest-sa",
					UsedForProduction: "",
					BetaEnabled:       false,
				}), WithProviderConfig(xpv1.Reference{
					Name: "unittest-pc",
				})),
				mockAPIClient: &MockSubaccountClient{
					returnSubaccounts: &accountclient.ResponseCollection{
						Value: []accountclient.SubaccountResponseObject{
							{
								Guid:              "123",
								Description:       "someDesc",
								Subdomain:         "sub1",
								Region:            "eu12",
								State:             "OK",
								DisplayName:       "unittest-sa",
								Labels:            &map[string][]string{},
								StateMessage:      internal.Ptr("OK"),
								UsedForProduction: "",
								BetaEnabled:       false,
								ParentGUID:        "456",
								GlobalAccountGUID: "global-123",
							},
						},
					},
				},
				mockKube: testutils.NewFakeKubeClientBuilder().
					AddResources(testutils.NewProviderConfig("unittest-pc", "", "")).
					Build(),
			},
			want: want{
				o: managed.ExternalObservation{
					ResourceExists:    true,
					ResourceUpToDate:  false,
					ConnectionDetails: managed.ConnectionDetails{},
				},
				crChanges: func(cr *v1alpha1.Subaccount) {
					cr.Status.AtProvider.SubaccountGuid = internal.Ptr("123")
					cr.Status.AtProvider.Status = internal.Ptr("OK")
					cr.Status.AtProvider.Region = internal.Ptr("eu12")
					cr.Status.AtProvider.Subdomain = internal.Ptr("sub1")
					cr.Status.AtProvider.Labels = &map[string][]string{}
					cr.Status.AtProvider.Description = internal.Ptr("someDesc")
					cr.Status.AtProvider.StatusMessage = internal.Ptr("OK")
					cr.Status.AtProvider.DisplayName = internal.Ptr("unittest-sa")
					cr.Status.AtProvider.UsedForProduction = internal.Ptr("")
					cr.Status.AtProvider.BetaEnabled = internal.Ptr(false)
					cr.Status.AtProvider.ParentGuid = internal.Ptr("456")
					cr.Status.AtProvider.GlobalAccountGUID = internal.Ptr("global-123")
				},
			},
		},
		"UpToDateNoDirectory": {
			args: args{
				cr: NewSubaccount("unittest-sa", WithData(v1alpha1.SubaccountParameters{
					Description:       "someDesc",
					Subdomain:         "sub1",
					Region:            "eu12",
					DisplayName:       "unittest-sa",
					UsedForProduction: "",
					BetaEnabled:       false,
				}), WithProviderConfig(xpv1.Reference{
					Name: "unittest-pc",
				})),
				mockAPIClient: &MockSubaccountClient{
					returnSubaccounts: &accountclient.ResponseCollection{
						Value: []accountclient.SubaccountResponseObject{
							{
								Guid:              "123",
								Description:       "someDesc",
								Subdomain:         "sub1",
								Region:            "eu12",
								State:             "OK",
								DisplayName:       "unittest-sa",
								Labels:            &map[string][]string{},
								StateMessage:      internal.Ptr("OK"),
								UsedForProduction: "",
								BetaEnabled:       false,
								ParentGUID:        "global-123",
								GlobalAccountGUID: "global-123",
							},
						},
					},
				},

				mockKube: testutils.NewFakeKubeClientBuilder().
					AddResources(testutils.NewProviderConfig("unittest-pc", "", "")).
					Build(),
			},
			want: want{
				o: managed.ExternalObservation{
					ResourceExists:    true,
					ResourceUpToDate:  true,
					ConnectionDetails: managed.ConnectionDetails{},
				},
				crChanges: func(cr *v1alpha1.Subaccount) {
					cr.Status.AtProvider.SubaccountGuid = internal.Ptr("123")
					cr.Status.AtProvider.Status = internal.Ptr("OK")
					cr.Status.AtProvider.Region = internal.Ptr("eu12")
					cr.Status.AtProvider.Subdomain = internal.Ptr("sub1")
					cr.Status.AtProvider.Labels = &map[string][]string{}
					cr.Status.AtProvider.Description = internal.Ptr("someDesc")
					cr.Status.AtProvider.StatusMessage = internal.Ptr("OK")
					cr.Status.AtProvider.DisplayName = internal.Ptr("unittest-sa")
					cr.Status.AtProvider.UsedForProduction = internal.Ptr("")
					cr.Status.AtProvider.BetaEnabled = internal.Ptr(false)
					cr.Status.AtProvider.ParentGuid = internal.Ptr("global-123")
					cr.Status.AtProvider.GlobalAccountGUID = internal.Ptr("global-123")

					cr.Status.SetConditions(xpv1.Available())
				},
			},
		},
		"UpToDateWithinDirectory": {
			args: args{
				cr: NewSubaccount("unittest-sa", WithData(v1alpha1.SubaccountParameters{
					Description:       "someDesc",
					Subdomain:         "sub1",
					Region:            "eu12",
					DisplayName:       "unittest-sa",
					UsedForProduction: "",
					BetaEnabled:       false,
					DirectoryGuid:     "234",
					DirectoryRef:      &xpv1.Reference{Name: "dir-1"},
				}), WithProviderConfig(xpv1.Reference{
					Name: "unittest-pc",
				})),
				mockAPIClient: &MockSubaccountClient{returnSubaccounts: &accountclient.ResponseCollection{
					Value: []accountclient.SubaccountResponseObject{
						{
							Guid:              "123",
							Description:       "someDesc",
							Subdomain:         "sub1",
							Region:            "eu12",
							State:             "OK",
							DisplayName:       "unittest-sa",
							Labels:            &map[string][]string{},
							StateMessage:      internal.Ptr("OK"),
							UsedForProduction: "",
							BetaEnabled:       false,
							ParentGUID:        "234",
						},
					},
				}},
				mockKube: testutils.NewFakeKubeClientBuilder().
					AddResources(testutils.NewProviderConfig("unittest-pc", "", "")).
					Build(),
			},
			want: want{
				o: managed.ExternalObservation{
					ResourceExists:    true,
					ResourceUpToDate:  true,
					ConnectionDetails: managed.ConnectionDetails{},
				},
				crChanges: func(cr *v1alpha1.Subaccount) {
					cr.Status.AtProvider.SubaccountGuid = internal.Ptr("123")
					cr.Status.AtProvider.Status = internal.Ptr("OK")
					cr.Status.AtProvider.Region = internal.Ptr("eu12")
					cr.Status.AtProvider.Subdomain = internal.Ptr("sub1")
					cr.Status.AtProvider.Labels = &map[string][]string{}
					cr.Status.AtProvider.Description = internal.Ptr("someDesc")
					cr.Status.AtProvider.StatusMessage = internal.Ptr("OK")
					cr.Status.AtProvider.DisplayName = internal.Ptr("unittest-sa")
					cr.Status.AtProvider.UsedForProduction = internal.Ptr("")
					cr.Status.AtProvider.BetaEnabled = internal.Ptr(false)
					cr.Status.AtProvider.ParentGuid = internal.Ptr("234")
					cr.Status.AtProvider.GlobalAccountGUID = internal.Ptr("")

					cr.Status.SetConditions(xpv1.Available())
				},
			},
		},
		"UpToDateWithDirectoryGUID": {
			reason: "Directly referencing a directory via GUID should also work (without name ref)",
			args: args{
				cr: NewSubaccount("unittest-sa", WithData(v1alpha1.SubaccountParameters{
					Description:       "someDesc",
					Subdomain:         "sub1",
					Region:            "eu12",
					DisplayName:       "unittest-sa",
					UsedForProduction: "",
					BetaEnabled:       false,
					DirectoryGuid:     "234",
				}), WithProviderConfig(xpv1.Reference{
					Name: "unittest-pc",
				})),
				mockAPIClient: &MockSubaccountClient{returnSubaccounts: &accountclient.ResponseCollection{
					Value: []accountclient.SubaccountResponseObject{
						{
							Guid:              "123",
							Description:       "someDesc",
							Subdomain:         "sub1",
							Region:            "eu12",
							State:             "OK",
							DisplayName:       "unittest-sa",
							Labels:            &map[string][]string{},
							StateMessage:      internal.Ptr("OK"),
							UsedForProduction: "",
							BetaEnabled:       false,
							ParentGUID:        "234",
							GlobalAccountGUID: "123",
						},
					},
				}},
				mockKube: testutils.NewFakeKubeClientBuilder().
					AddResources(testutils.NewProviderConfig("unittest-pc", "", "")).
					Build(),
			},
			want: want{
				o: managed.ExternalObservation{
					ResourceExists:    true,
					ResourceUpToDate:  true,
					ConnectionDetails: managed.ConnectionDetails{},
				},
				crChanges: func(cr *v1alpha1.Subaccount) {
					cr.Status.AtProvider.SubaccountGuid = internal.Ptr("123")
					cr.Status.AtProvider.Status = internal.Ptr("OK")
					cr.Status.AtProvider.Region = internal.Ptr("eu12")
					cr.Status.AtProvider.Subdomain = internal.Ptr("sub1")
					cr.Status.AtProvider.Labels = &map[string][]string{}
					cr.Status.AtProvider.Description = internal.Ptr("someDesc")
					cr.Status.AtProvider.StatusMessage = internal.Ptr("OK")
					cr.Status.AtProvider.DisplayName = internal.Ptr("unittest-sa")
					cr.Status.AtProvider.UsedForProduction = internal.Ptr("")
					cr.Status.AtProvider.BetaEnabled = internal.Ptr(false)
					cr.Status.AtProvider.ParentGuid = internal.Ptr("234")
					cr.Status.AtProvider.GlobalAccountGUID = internal.Ptr("123")

					cr.Status.SetConditions(xpv1.Available())
				},
			},
		},
		"UpToDateDespiteDifferentLabelNilTypes": {
			reason: "Labels pointer type mismatch should not lead to unexpected comparison results",
			args: args{
				cr: NewSubaccount("unittest-sa", WithData(v1alpha1.SubaccountParameters{
					Description:       "someDesc",
					Subdomain:         "sub1",
					Region:            "eu12",
					DisplayName:       "unittest-sa",
					UsedForProduction: "",
					BetaEnabled:       false,
					DirectoryGuid:     "234",
					Labels:            nil,
				}), WithProviderConfig(xpv1.Reference{
					Name: "unittest-pc",
				})),
				mockAPIClient: &MockSubaccountClient{returnSubaccounts: &accountclient.ResponseCollection{
					Value: []accountclient.SubaccountResponseObject{
						{
							Guid:              "123",
							Description:       "someDesc",
							Subdomain:         "sub1",
							Region:            "eu12",
							State:             "OK",
							DisplayName:       "unittest-sa",
							Labels:            nil,
							StateMessage:      internal.Ptr("OK"),
							UsedForProduction: "",
							BetaEnabled:       false,
							ParentGUID:        "234",
						},
					},
				}},
				mockKube: testutils.NewFakeKubeClientBuilder().
					AddResources(testutils.NewProviderConfig("unittest-pc", "", "")).
					Build(),
			},
			want: want{
				o: managed.ExternalObservation{
					ResourceExists:    true,
					ResourceUpToDate:  true,
					ConnectionDetails: managed.ConnectionDetails{},
				},
				crChanges: func(cr *v1alpha1.Subaccount) {
					cr.Status.AtProvider.SubaccountGuid = internal.Ptr("123")
					cr.Status.AtProvider.Status = internal.Ptr("OK")
					cr.Status.AtProvider.Region = internal.Ptr("eu12")
					cr.Status.AtProvider.Subdomain = internal.Ptr("sub1")
					cr.Status.AtProvider.Labels = nil
					cr.Status.AtProvider.Description = internal.Ptr("someDesc")
					cr.Status.AtProvider.StatusMessage = internal.Ptr("OK")
					cr.Status.AtProvider.DisplayName = internal.Ptr("unittest-sa")
					cr.Status.AtProvider.UsedForProduction = internal.Ptr("")
					cr.Status.AtProvider.BetaEnabled = internal.Ptr(false)
					cr.Status.AtProvider.ParentGuid = internal.Ptr("234")
					cr.Status.AtProvider.GlobalAccountGUID = internal.Ptr("")

					cr.Status.SetConditions(xpv1.Available())
				},
			},
		},
		"NeedsUpdateLabel": {
			reason: "Adding label to an existing subaacount should require Update",
			args: args{
				cr: NewSubaccount("unittest-sa", WithData(v1alpha1.SubaccountParameters{
					Description:       "someDesc",
					Subdomain:         "sub1",
					Region:            "eu12",
					DisplayName:       "unittest-sa",
					Labels:            map[string][]string{"somekey": {"somevalue"}},
					UsedForProduction: "",
					BetaEnabled:       false,
				}), WithProviderConfig(xpv1.Reference{
					Name: "unittest-pc",
				})),
				mockAPIClient: &MockSubaccountClient{
					returnSubaccounts: &accountclient.ResponseCollection{
						Value: []accountclient.SubaccountResponseObject{
							{
								Guid:              "123",
								Description:       "someDesc",
								Subdomain:         "sub1",
								Region:            "eu12",
								State:             "OK",
								Labels:            nil,
								StateMessage:      internal.Ptr("OK"),
								DisplayName:       "unittest-sa",
								UsedForProduction: "",
								BetaEnabled:       false,
							},
						},
					},
				},
			},
			want: want{
				o: managed.ExternalObservation{
					ResourceExists:    true,
					ResourceUpToDate:  false,
					ConnectionDetails: managed.ConnectionDetails{},
				},
				crChanges: func(cr *v1alpha1.Subaccount) {
					cr.Status.AtProvider.SubaccountGuid = internal.Ptr("123")
					cr.Status.AtProvider.Status = internal.Ptr("OK")
					cr.Status.AtProvider.Region = internal.Ptr("eu12")
					cr.Status.AtProvider.Subdomain = internal.Ptr("sub1")
					cr.Status.AtProvider.Labels = nil
					cr.Status.AtProvider.Description = internal.Ptr("someDesc")
					cr.Status.AtProvider.StatusMessage = internal.Ptr("OK")
					cr.Status.AtProvider.DisplayName = internal.Ptr("unittest-sa")
					cr.Status.AtProvider.UsedForProduction = internal.Ptr("")
					cr.Status.AtProvider.BetaEnabled = internal.Ptr(false)
					cr.Status.AtProvider.ParentGuid = internal.Ptr("")
					cr.Status.AtProvider.GlobalAccountGUID = internal.Ptr("")
				},
			},
		},
	}
	for name, tc := range tests {
		t.Run(name, func(t *testing.T) {
			ctrl := external{
				Client:  &tc.args.mockKube,
				tracker: trackingtest.NoOpReferenceResolverTracker{},
				btp: btp.Client{
					AccountsServiceClient: &accountclient.APIClient{
						SubaccountOperationsAPI: tc.args.mockAPIClient,
					},
				},
			}

			got, err := ctrl.Observe(context.Background(), tc.args.cr)
			if contained := testutils.ContainsError(err, tc.want.err); !contained {
				t.Errorf("\ne.Create(...): error \"%v\" not part of \"%v\"", err, tc.want.err)
			}
			if diff := cmp.Diff(tc.want.o, got); diff != "" {
				t.Errorf("\n%s\ne.Observe(...): -want, +got:\n%s\n", tc.reason, diff)
			}

			if tc.args.cr != nil {
				crCopy := tc.args.cr.DeepCopyObject()
				if tc.want.crChanges != nil {
					tc.want.crChanges(crCopy.(*v1alpha1.Subaccount))
				}
				if diff := cmp.Diff(crCopy, tc.args.cr); diff != "" {
					t.Errorf("\n%s\ne.Observe(...): -want cr, +got cr:\n%s\n", tc.reason, diff)
				}
			}
		})
	}
}

func TestCreate(t *testing.T) {
	type args struct {
		cr         resource.Managed
		mockClient *MockSubaccountClient
	}
	type want struct {
		err error
		o   managed.ExternalCreation
		cr  resource.Managed
	}
	tests := map[string]struct {
		reason string
		args   args
		want   want
	}{
		"NilResource": {
			reason: "Expect error if used with another resource type",
			args: args{
				cr: nil,
			},
			want: want{
				err: errors.New(errNotSubaccount),
			},
		},
		"RunningCreation": {
			reason: "Return Gracefully if creation is already triggered",
			args: args{
				cr: NewSubaccount("unittest-sa", WithStatus(v1alpha1.SubaccountObservation{Status: internal.Ptr("STARTED")})),
			},
			want: want{
				cr: NewSubaccount("unittest-sa", WithStatus(v1alpha1.SubaccountObservation{Status: internal.Ptr("STARTED")})),
				o:  managed.ExternalCreation{},
			},
		},
		"APIErrorBadRequest": {
			reason: "API Error should be prevent creation",
			args: args{
				cr: NewSubaccount("unittest-sa"),
				mockClient: &MockSubaccountClient{
					returnSubaccount: &accountclient.SubaccountResponseObject{},
					returnErr:        errors.New("badRequestError"),
				},
			},
			want: want{
				cr:  NewSubaccount("unittest-sa"),
				o:   managed.ExternalCreation{},
				err: errors.New("badRequestError"),
			},
		},
		"CreateSuccess": {
			reason: "We should cache status in case everything worked out",
			args: args{
				cr: NewSubaccount("unittest-sa"),
				mockClient: &MockSubaccountClient{
					returnSubaccount: &accountclient.SubaccountResponseObject{
						Guid:         "123",
						StateMessage: internal.Ptr("Success"),
					},
				},
			},
			want: want{
				cr: NewSubaccount("unittest-sa", WithStatus(v1alpha1.SubaccountObservation{
					SubaccountGuid: internal.Ptr("123"),
					Status:         internal.Ptr("Success"),
					ParentGuid:     internal.Ptr(""),
				}),
					WithConditions(xpv1.Creating())),
				o: managed.ExternalCreation{ConnectionDetails: managed.ConnectionDetails{}},
			},
		},
		"MapDirectoryGuid": {
			reason: "DirectoryID needs to be passed as payload to API and saved in Status",
			args: args{
				cr: NewSubaccount("unittest-sa", WithData(v1alpha1.SubaccountParameters{DirectoryGuid: "234"})),
				mockClient: &MockSubaccountClient{
					returnSubaccount: &accountclient.SubaccountResponseObject{
						Guid:         "123",
						StateMessage: internal.Ptr("Success"),
						ParentGUID:   "234",
					},
				},
			},
			want: want{
				cr: NewSubaccount("unittest-sa",
					WithStatus(v1alpha1.SubaccountObservation{
						SubaccountGuid: internal.Ptr("123"),
						Status:         internal.Ptr("Success"),
						ParentGuid:     internal.Ptr("234"),
					}),
					WithConditions(xpv1.Creating()),
					WithData(v1alpha1.SubaccountParameters{DirectoryGuid: "234"}),
				),
				o: managed.ExternalCreation{ConnectionDetails: managed.ConnectionDetails{}},
			},
		},
	}
	for name, tc := range tests {
		t.Run(name, func(t *testing.T) {
			ctrl := external{
				btp: btp.Client{
					AccountsServiceClient: &accountclient.APIClient{
						SubaccountOperationsAPI: tc.args.mockClient,
					},
				},
			}
			got, err := ctrl.Create(context.Background(), tc.args.cr)
			if contained := testutils.ContainsError(err, tc.want.err); !contained {
				t.Errorf("\ne.Create(...): error \"%v\" not part of \"%v\"", err, tc.want.err)
			}
			if diff := cmp.Diff(tc.want.o, got); diff != "" {
				t.Errorf("\n%s\ne.Create(...): -want, +got:\n%s\n", tc.reason, diff)
			}
			if diff := cmp.Diff(tc.want.cr, tc.args.cr); diff != "" {
				t.Errorf("\n%s\ne.Create(...): -want cr, +got cr:\n%s\n", tc.reason, diff)
			}
		})
	}
}

func TestConnect(t *testing.T) {
	type args struct {
		cr              resource.Managed
		kubeObjects     []client.Object
		serviceFnErr    error
		serviceFnReturn *btp.Client
	}
	type newServiceArgs struct {
		cisCreds []byte
		saCreds  []byte
	}
	type want struct {
		err            error
		newServiceArgs newServiceArgs
	}

	tests := map[string]struct {
		reason string
		args   args
		want   want
	}{
		"NilResource": {
			reason: "Expect error if used with another resource type",
			args: args{
				cr:          nil,
				kubeObjects: []client.Object{},
			},
			want: want{
				err: errors.New(errNotSubaccount),
			},
		},
		"NoProviderConfig": {
			reason: "Expect error if no provider config is set",
			args: args{
				cr:          NewSubaccount("unittest-sa", WithProviderConfig(xpv1.Reference{Name: "unittest-pc"})),
				kubeObjects: []client.Object{},
			},
			want: want{
				err: errors.New("cannot get ProviderConfig"),
			},
		},
		"NoCISCredentials": {
			reason: "Expect error if no CIS credentials are set",
			args: args{
				cr: NewSubaccount("unittest-sa", WithProviderConfig(xpv1.Reference{Name: "unittest-pc"})),
				kubeObjects: []client.Object{
					testutils.NewProviderConfig("unittest-pc", "cis-provider-secret", "sa-provider-secret"),
				},
			},
			want: want{
				err: errors.New("cannot get CIS credentials"),
			},
		},
		"NoSACredentials": {
			reason: "Expect error if no Service Account credentials are set",
			args: args{
				cr: NewSubaccount("unittest-sa", WithProviderConfig(xpv1.Reference{Name: "unittest-pc"})),
				kubeObjects: []client.Object{
					testutils.NewProviderConfig("unittest-pc", "cis-provider-secret", "sa-provider-secret"),
					testutils.NewSecret("cis-provider-secret", nil),
				},
			},
			want: want{
				err: errors.New("cannot get Service Account credentials"),
			},
		},
		"EmptyCISSecret": {
			reason: "Expect error if CIS secret is empty",
			args: args{
				cr: NewSubaccount("unittest-sa", WithProviderConfig(xpv1.Reference{Name: "unittest-pc"})),
				kubeObjects: []client.Object{
					testutils.NewProviderConfig("unittest-pc", "cis-provider-secret", "sa-provider-secret"),
					testutils.NewSecret("cis-provider-secret", nil),
					testutils.NewSecret("sa-provider-secret", nil),
				},
			},
			want: want{
				err: errors.New("CF Secret is empty or nil, please check config & secrets referenced in provider config"),
			},
		},
		"NewServiceFnError": {
			reason: "Expect error if newServiceFn returns an error",
			args: args{
				cr: NewSubaccount("unittest-sa", WithProviderConfig(xpv1.Reference{Name: "unittest-pc"})),
				kubeObjects: []client.Object{
					testutils.NewProviderConfig("unittest-pc", "cis-provider-secret", "sa-provider-secret"),
					testutils.NewSecret("cis-provider-secret", map[string][]byte{"data": []byte("someCISCreds")}),
					testutils.NewSecret("sa-provider-secret", map[string][]byte{"credentials": []byte("someSACreds")}),
				},
				serviceFnReturn: &btp.Client{},
				serviceFnErr:    errors.New("serviceFnError"),
			},
			want: want{
				newServiceArgs: newServiceArgs{
					cisCreds: []byte("someCISCreds"),
					saCreds:  []byte("someSACreds"),
				},
				err: errors.New("serviceFnError"),
			},
		},
		"ConnectSuccess": {
			reason: "Expect no error if everything is set up correctly",
			args: args{
				cr: NewSubaccount("unittest-sa", WithProviderConfig(xpv1.Reference{Name: "unittest-pc"})),
				kubeObjects: []client.Object{
					testutils.NewProviderConfig("unittest-pc", "cis-provider-secret", "sa-provider-secret"),
					testutils.NewSecret("cis-provider-secret", map[string][]byte{"data": []byte("someCISCreds")}),
					testutils.NewSecret("sa-provider-secret", map[string][]byte{"credentials": []byte("someSACreds")}),
				},
				serviceFnReturn: &btp.Client{},
			},
			want: want{
				newServiceArgs: newServiceArgs{
					cisCreds: []byte("someCISCreds"),
					saCreds:  []byte("someSACreds"),
				},
			},
		},
	}

	for name, tc := range tests {
		t.Run(name, func(t *testing.T) {
			kube := testutils.NewFakeKubeClientBuilder().
				AddResources(tc.args.kubeObjects...).
				Build()
			ctrl := connector{
				kube:            &kube,
				usage:           trackingtest.NoOpReferenceResolverTracker{},
				resourcetracker: trackingtest.NoOpReferenceResolverTracker{},
				newServiceFn: func(cisSecretData []byte, serviceAccountSecretData []byte) (*btp.Client, error) {
					if tc.want.newServiceArgs.cisCreds != nil && string(tc.want.newServiceArgs.cisCreds) != string(cisSecretData) {
						t.Errorf("\n%s\ne.Connect(...): Passed CIS Creds to newServiceFN do not match; Passed: %v, Expected: %v", tc.reason, cisSecretData, tc.want.newServiceArgs.cisCreds)
					}
					if tc.want.newServiceArgs.saCreds != nil && string(tc.want.newServiceArgs.saCreds) != string(serviceAccountSecretData) {
						t.Errorf("\n%s\ne.Connect(...): Passed SA Creds to newServiceFN do not match; Passed: %v, Expected: %v", tc.reason, cisSecretData, tc.want.newServiceArgs.saCreds)
					}
					return tc.args.serviceFnReturn, tc.args.serviceFnErr
				},
			}
			client, err := ctrl.Connect(context.Background(), tc.args.cr)

			if contained := testutils.ContainsError(err, tc.want.err); !contained {
				t.Errorf("\n%s\ne.Connect(...): error \"%v\" not part of \"%v\"", tc.reason, err, tc.want.err)
			}
			if tc.want.err == nil {
				if client == nil {
					t.Errorf("\n%s\ne.Connect(...): Expected connector to be != nil", tc.reason)
				}
			}
		})
	}
}

func TestDelete(t *testing.T) {
	type args struct {
		cr         resource.Managed
		mockClient *MockSubaccountClient
<<<<<<< HEAD
=======
		tracker    tracking.ReferenceResolverTracker
>>>>>>> 8cc96e31
	}
	type want struct {
		err error
	}
	tests := map[string]struct {
<<<<<<< HEAD
		args args
		want want
	}{
=======
		reason string
		args   args
		want   want
	}{
		"NilResource": {
			reason: "Expect error if used with another resource type",
			args: args{
				cr:         nil,
				mockClient: &MockSubaccountClient{},
				tracker:    trackingtest.NoOpReferenceResolverTracker{},
			},
			want: want{
				err: errors.New(errNotSubaccount),
			},
		},
>>>>>>> 8cc96e31
		"DeleteSuccess": {
			reason: "Deletion should be successful",
			args: args{
				cr: NewSubaccount("unittest-sa", WithStatus(v1alpha1.SubaccountObservation{SubaccountGuid: internal.Ptr("123")})),
				mockClient: &MockSubaccountClient{
					returnSubaccount: &accountclient.SubaccountResponseObject{Guid: "123"},
					mockDeleteSubaccountExecute: func(r accountclient.ApiDeleteSubaccountRequest) (*accountclient.SubaccountResponseObject, *http.Response, error) {
						return &accountclient.SubaccountResponseObject{Guid: "123", State: subaccountStateDeleting}, &http.Response{StatusCode: 200}, nil
					},
				},
				tracker: trackingtest.NoOpReferenceResolverTracker{},
			},
			want: want{
				err: nil,
			},
		},
		"DeleteAPI404": {
			reason: "Deletion should be successful if subaccount not found",
			args: args{
				cr: NewSubaccount("unittest-sa", WithStatus(v1alpha1.SubaccountObservation{SubaccountGuid: internal.Ptr("123")})),
				mockClient: &MockSubaccountClient{
					returnSubaccount: &accountclient.SubaccountResponseObject{Guid: "123"},
					mockDeleteSubaccountExecute: func(r accountclient.ApiDeleteSubaccountRequest) (*accountclient.SubaccountResponseObject, *http.Response, error) {
						return &accountclient.SubaccountResponseObject{Guid: "123"}, &http.Response{StatusCode: 404}, nil
					},
				},
				tracker: trackingtest.NoOpReferenceResolverTracker{},
			},
			want: want{
				err: nil,
			},
		},
		"DeleteAPIError": {
			reason: "Deletion should fail if API returns error",
			args: args{
				cr: NewSubaccount("unittest-sa", WithStatus(v1alpha1.SubaccountObservation{SubaccountGuid: internal.Ptr("123")})),
				mockClient: &MockSubaccountClient{
					returnSubaccount: &accountclient.SubaccountResponseObject{Guid: "123"},
					mockDeleteSubaccountExecute: func(r accountclient.ApiDeleteSubaccountRequest) (*accountclient.SubaccountResponseObject, *http.Response, error) {
						return &accountclient.SubaccountResponseObject{Guid: "123"}, &http.Response{StatusCode: 500}, errors.New("apiError")
					},
				},
				tracker: trackingtest.NoOpReferenceResolverTracker{},
			},
			want: want{
				err: errors.New("deletion of subaccount failed: apiError"),
			},
		},
		"SubaccountAlreadyInDeletingState": {
			reason: "Deletion should be successful if subaccount already in deleting state",
			args: args{
				cr: NewSubaccount("unittest-sa",
					WithStatus(v1alpha1.SubaccountObservation{SubaccountGuid: internal.Ptr("123")}),
					WithStatus(v1alpha1.SubaccountObservation{Status: internal.Ptr("DELETING")})),
				mockClient: &MockSubaccountClient{
					returnSubaccount: &accountclient.SubaccountResponseObject{Guid: "123"},
				},
				tracker: trackingtest.NoOpReferenceResolverTracker{},
			},
			want: want{
				err: nil,
			},
		},
		"TrackerBlocked": {
			reason: "Deletion should be blocked if tracker is blocked",
			args: args{
				cr: NewSubaccount("unittest-sa",
					WithStatus(v1alpha1.SubaccountObservation{SubaccountGuid: internal.Ptr("123")}),
					WithStatus(v1alpha1.SubaccountObservation{Status: internal.Ptr("DELETING")})),
				mockClient: &MockSubaccountClient{
					returnSubaccount: &accountclient.SubaccountResponseObject{Guid: "123"},
				},
				tracker: trackingtest.NoOpReferenceResolverTracker{
					IsResourceBlocked: true,
				},
			},
			want: want{
				err: errors.New("Resource cannot be deleted, still has usages"),
			},
		},
	}

	for name, tc := range tests {
		t.Run(name, func(t *testing.T) {
			ctrl := external{
				btp: btp.Client{
					AccountsServiceClient: &accountclient.APIClient{
						SubaccountOperationsAPI: tc.args.mockClient,
					},
				},
				tracker: tc.args.tracker,
			}
			err := ctrl.Delete(context.Background(), tc.args.cr)
			if contained := testutils.ContainsError(err, tc.want.err); !contained {
				t.Errorf("\n%s\ne.Delete(...): error \"%v\" not part of \"%v\"", tc.reason, err, tc.want.err)
			}
		})
	}
}

func TestUpdate(t *testing.T) {
	type args struct {
		cr           resource.Managed
		mockClient   *MockSubaccountClient
		mockAccessor AccountsApiAccessor
	}
	type want struct {
		err error
		o   managed.ExternalUpdate
		cr  resource.Managed
		// guid for which the move operation is called in Api
		moveTargetParam string
	}
	tests := map[string]struct {
		reason string
		args   args
		want   want
	}{
		"NilResource": {
			reason: "Expect error if used with another resource type",
			args: args{
				cr: nil,
			},
			want: want{
				err: errors.New(errNotSubaccount),
			},
		},
		"SkipOnCreating": {
			reason: "Return Gracefully if creation is already triggered",
			args: args{
				cr: NewSubaccount("unittest-sa", WithStatus(v1alpha1.SubaccountObservation{Status: internal.Ptr("CREATING")})),
			},
			want: want{
				cr: NewSubaccount("unittest-sa", WithStatus(v1alpha1.SubaccountObservation{Status: internal.Ptr("CREATING")})),
				o:  managed.ExternalUpdate{},
			},
		},
		"BasicUpdateError": {
			reason: "Error while UpdateDescription in API",
			args: args{
				cr: NewSubaccount("unittest-sa",
					WithData(v1alpha1.SubaccountParameters{
						DirectoryGuid: "234",
						DirectoryRef:  &xpv1.Reference{Name: "dir-1"},
					}),
					WithStatus(v1alpha1.SubaccountObservation{
						SubaccountGuid: internal.Ptr("123"),
						ParentGuid:     internal.Ptr("234"),
					}),
				),
				mockAccessor: &MockAccountsApiAccessor{
					returnErr: errors.New("apiError"),
				},
			},
			want: want{
				cr: NewSubaccount("unittest-sa",
					WithData(v1alpha1.SubaccountParameters{
						DirectoryGuid: "234",
						DirectoryRef:  &xpv1.Reference{Name: "dir-1"},
					}),
					WithStatus(v1alpha1.SubaccountObservation{
						SubaccountGuid: internal.Ptr("123"),
						ParentGuid:     internal.Ptr("234"),
					})),
				o:   managed.ExternalUpdate{},
				err: errors.New("apiError"),
			},
		},
		"BasicUpdateSuccess": {
			reason: "UpdateDescription in API",
			args: args{
				cr: NewSubaccount("unittest-sa",
					WithData(v1alpha1.SubaccountParameters{
						DirectoryGuid: "234",
						DirectoryRef:  &xpv1.Reference{Name: "dir-1"},
					}),
					WithStatus(v1alpha1.SubaccountObservation{
						SubaccountGuid: internal.Ptr("123"),
						ParentGuid:     internal.Ptr("234"),
					}),
				),
				mockClient:   &MockSubaccountClient{returnSubaccount: &accountclient.SubaccountResponseObject{}},
				mockAccessor: &MockAccountsApiAccessor{},
			},
			want: want{
				cr: NewSubaccount("unittest-sa",
					WithData(v1alpha1.SubaccountParameters{
						DirectoryGuid: "234",
						DirectoryRef:  &xpv1.Reference{Name: "dir-1"},
					}),
					WithStatus(v1alpha1.SubaccountObservation{
						SubaccountGuid: internal.Ptr("123"),
						ParentGuid:     internal.Ptr("234"),
					})),
				o: managed.ExternalUpdate{ConnectionDetails: managed.ConnectionDetails{}},
			},
		},
		"BasicUpdateSuccessWithLabels": {
			reason: "UpdateDescription in API",
			args: args{
				cr: NewSubaccount("unittest-sa",
					WithData(v1alpha1.SubaccountParameters{
						DirectoryGuid: "234",
						DirectoryRef:  &xpv1.Reference{Name: "dir-1"},
						Labels:        map[string][]string{"somekey": {"somevalue"}},
					}),
					WithStatus(v1alpha1.SubaccountObservation{
						SubaccountGuid: internal.Ptr("123"),
						ParentGuid:     internal.Ptr("234"),
					}),
				),
				mockClient:   &MockSubaccountClient{returnSubaccount: &accountclient.SubaccountResponseObject{}},
				mockAccessor: &MockAccountsApiAccessor{},
			},
			want: want{
				cr: NewSubaccount("unittest-sa",
					WithData(v1alpha1.SubaccountParameters{
						DirectoryGuid: "234",
						DirectoryRef:  &xpv1.Reference{Name: "dir-1"},
						Labels:        map[string][]string{"somekey": {"somevalue"}},
					}),
					WithStatus(v1alpha1.SubaccountObservation{
						SubaccountGuid: internal.Ptr("123"),
						ParentGuid:     internal.Ptr("234"),
					})),
				o: managed.ExternalUpdate{ConnectionDetails: managed.ConnectionDetails{}},
			},
		},
		"MoveAccountError": {
			reason: "Error attempting to move subaccount",
			args: args{
				cr: NewSubaccount("unittest-sa",
					WithData(v1alpha1.SubaccountParameters{
						DirectoryGuid: "345",
					}),
					WithStatus(v1alpha1.SubaccountObservation{
						SubaccountGuid: internal.Ptr("123"),
						ParentGuid:     internal.Ptr("234"),
					}),
				),
				mockAccessor: &MockAccountsApiAccessor{returnErr: errors.New("apiError")},
			},
			want: want{
				cr: NewSubaccount("unittest-sa",
					WithData(v1alpha1.SubaccountParameters{
						DirectoryGuid: "345",
					}),
					WithStatus(v1alpha1.SubaccountObservation{
						SubaccountGuid: internal.Ptr("123"),
						ParentGuid:     internal.Ptr("234"),
					})),
				o:   managed.ExternalUpdate{},
				err: errors.New("apiError"),
			},
		},
		"MoveAccountDirectorySuccess": {
			reason: "Successfully move subaccount over API",
			args: args{
				cr: NewSubaccount("unittest-sa",
					WithData(v1alpha1.SubaccountParameters{
						DirectoryGuid: "dir-123",
					}),
					WithStatus(v1alpha1.SubaccountObservation{
						SubaccountGuid:    internal.Ptr("123"),
						GlobalAccountGUID: internal.Ptr("global-123"),
						ParentGuid:        internal.Ptr("global-123"),
					}),
				),
				mockAccessor: &MockAccountsApiAccessor{},
			},
			want: want{
				cr: NewSubaccount("unittest-sa",
					WithData(v1alpha1.SubaccountParameters{
						DirectoryGuid: "dir-123",
					}),
					WithStatus(v1alpha1.SubaccountObservation{
						SubaccountGuid:    internal.Ptr("123"),
						GlobalAccountGUID: internal.Ptr("global-123"),
						ParentGuid:        internal.Ptr("global-123"),
					})),
				o:               managed.ExternalUpdate{ConnectionDetails: managed.ConnectionDetails{}},
				moveTargetParam: "dir-123",
			},
		},
		"MoveAccountGlobalSuccess": {
			reason: "Successfully move subaccount over API",
			args: args{
				cr: NewSubaccount("unittest-sa",
					WithData(v1alpha1.SubaccountParameters{
						DirectoryGuid: "",
					}),
					WithStatus(v1alpha1.SubaccountObservation{
						SubaccountGuid:    internal.Ptr("123"),
						GlobalAccountGUID: internal.Ptr("global-123"),
						ParentGuid:        internal.Ptr("dir-123"),
					}),
				),
				mockAccessor: &MockAccountsApiAccessor{},
			},
			want: want{
				cr: NewSubaccount("unittest-sa",
					WithData(v1alpha1.SubaccountParameters{
						DirectoryGuid: "",
					}),
					WithStatus(v1alpha1.SubaccountObservation{
						SubaccountGuid:    internal.Ptr("123"),
						GlobalAccountGUID: internal.Ptr("global-123"),
						ParentGuid:        internal.Ptr("dir-123"),
					})),
				o:               managed.ExternalUpdate{ConnectionDetails: managed.ConnectionDetails{}},
				moveTargetParam: "global-123",
			},
		},
		"LabelUpdateSuccess": {
			reason: "Removing label from subaccount should succeed in API",
			args: args{
				cr: NewSubaccount("unittest-sa",
					WithData(v1alpha1.SubaccountParameters{
						Labels: nil,
					}),
					WithStatus(v1alpha1.SubaccountObservation{
						Labels: &map[string][]string{"somekey": {"somevalue"}},
					}),
				),
				mockClient:   &MockSubaccountClient{returnSubaccount: &accountclient.SubaccountResponseObject{}},
				mockAccessor: &MockAccountsApiAccessor{},
			},
			want: want{
				cr: NewSubaccount("unittest-sa",
					WithData(v1alpha1.SubaccountParameters{
						Labels: nil,
					}),
					WithStatus(v1alpha1.SubaccountObservation{
						Labels: &map[string][]string{"somekey": {"somevalue"}},
					})),
				o: managed.ExternalUpdate{ConnectionDetails: managed.ConnectionDetails{}},
			},
		},
	}
	for name, tc := range tests {
		t.Run(name, func(t *testing.T) {
			ctrl := external{
				btp: btp.Client{
					AccountsServiceClient: &accountclient.APIClient{
						SubaccountOperationsAPI: tc.args.mockClient,
					},
				},
				accountsAccessor: tc.args.mockAccessor,
			}
			got, err := ctrl.Update(context.Background(), tc.args.cr)
			if contained := testutils.ContainsError(err, tc.want.err); !contained {
				t.Errorf("\ne.Create(...): error \"%v\" not part of \"%v\"", err, tc.want.err)
			}
			if diff := cmp.Diff(tc.want.o, got); diff != "" {
				t.Errorf("\n%s\ne.Update(...): -want, +got:\n%s\n", tc.reason, diff)
			}
			if diff := cmp.Diff(tc.want.cr, tc.args.cr); diff != "" {
				t.Errorf("\n%s\ne.Update(...): -want cr, +got cr:\n%s\n", tc.reason, diff)
			}
		})
	}
}

func NewSubaccount(name string, m ...SubaccountModifier) *v1alpha1.Subaccount {
	cr := &v1alpha1.Subaccount{
		ObjectMeta: metav1.ObjectMeta{Name: name},
	}
	for _, f := range m {
		f(cr)
	}
	return cr
}

type SubaccountModifier func(dirEnvironment *v1alpha1.Subaccount)

func WithStatus(status v1alpha1.SubaccountObservation) SubaccountModifier {
	return func(r *v1alpha1.Subaccount) {
		r.Status.AtProvider = status
	}
}

func WithData(data v1alpha1.SubaccountParameters) SubaccountModifier {
	return func(r *v1alpha1.Subaccount) {
		r.Spec.ForProvider = data
	}
}

func WithProviderConfig(pc xpv1.Reference) SubaccountModifier {
	return func(r *v1alpha1.Subaccount) {
		r.Spec.ProviderConfigReference = &pc
	}
}

func WithConditions(c ...xpv1.Condition) SubaccountModifier {
	return func(r *v1alpha1.Subaccount) { r.Status.ConditionedStatus.Conditions = c }
}<|MERGE_RESOLUTION|>--- conflicted
+++ resolved
@@ -1140,148 +1140,10 @@
 	type args struct {
 		cr         resource.Managed
 		mockClient *MockSubaccountClient
-<<<<<<< HEAD
-=======
 		tracker    tracking.ReferenceResolverTracker
->>>>>>> 8cc96e31
 	}
 	type want struct {
 		err error
-	}
-	tests := map[string]struct {
-<<<<<<< HEAD
-		args args
-		want want
-	}{
-=======
-		reason string
-		args   args
-		want   want
-	}{
-		"NilResource": {
-			reason: "Expect error if used with another resource type",
-			args: args{
-				cr:         nil,
-				mockClient: &MockSubaccountClient{},
-				tracker:    trackingtest.NoOpReferenceResolverTracker{},
-			},
-			want: want{
-				err: errors.New(errNotSubaccount),
-			},
-		},
->>>>>>> 8cc96e31
-		"DeleteSuccess": {
-			reason: "Deletion should be successful",
-			args: args{
-				cr: NewSubaccount("unittest-sa", WithStatus(v1alpha1.SubaccountObservation{SubaccountGuid: internal.Ptr("123")})),
-				mockClient: &MockSubaccountClient{
-					returnSubaccount: &accountclient.SubaccountResponseObject{Guid: "123"},
-					mockDeleteSubaccountExecute: func(r accountclient.ApiDeleteSubaccountRequest) (*accountclient.SubaccountResponseObject, *http.Response, error) {
-						return &accountclient.SubaccountResponseObject{Guid: "123", State: subaccountStateDeleting}, &http.Response{StatusCode: 200}, nil
-					},
-				},
-				tracker: trackingtest.NoOpReferenceResolverTracker{},
-			},
-			want: want{
-				err: nil,
-			},
-		},
-		"DeleteAPI404": {
-			reason: "Deletion should be successful if subaccount not found",
-			args: args{
-				cr: NewSubaccount("unittest-sa", WithStatus(v1alpha1.SubaccountObservation{SubaccountGuid: internal.Ptr("123")})),
-				mockClient: &MockSubaccountClient{
-					returnSubaccount: &accountclient.SubaccountResponseObject{Guid: "123"},
-					mockDeleteSubaccountExecute: func(r accountclient.ApiDeleteSubaccountRequest) (*accountclient.SubaccountResponseObject, *http.Response, error) {
-						return &accountclient.SubaccountResponseObject{Guid: "123"}, &http.Response{StatusCode: 404}, nil
-					},
-				},
-				tracker: trackingtest.NoOpReferenceResolverTracker{},
-			},
-			want: want{
-				err: nil,
-			},
-		},
-		"DeleteAPIError": {
-			reason: "Deletion should fail if API returns error",
-			args: args{
-				cr: NewSubaccount("unittest-sa", WithStatus(v1alpha1.SubaccountObservation{SubaccountGuid: internal.Ptr("123")})),
-				mockClient: &MockSubaccountClient{
-					returnSubaccount: &accountclient.SubaccountResponseObject{Guid: "123"},
-					mockDeleteSubaccountExecute: func(r accountclient.ApiDeleteSubaccountRequest) (*accountclient.SubaccountResponseObject, *http.Response, error) {
-						return &accountclient.SubaccountResponseObject{Guid: "123"}, &http.Response{StatusCode: 500}, errors.New("apiError")
-					},
-				},
-				tracker: trackingtest.NoOpReferenceResolverTracker{},
-			},
-			want: want{
-				err: errors.New("deletion of subaccount failed: apiError"),
-			},
-		},
-		"SubaccountAlreadyInDeletingState": {
-			reason: "Deletion should be successful if subaccount already in deleting state",
-			args: args{
-				cr: NewSubaccount("unittest-sa",
-					WithStatus(v1alpha1.SubaccountObservation{SubaccountGuid: internal.Ptr("123")}),
-					WithStatus(v1alpha1.SubaccountObservation{Status: internal.Ptr("DELETING")})),
-				mockClient: &MockSubaccountClient{
-					returnSubaccount: &accountclient.SubaccountResponseObject{Guid: "123"},
-				},
-				tracker: trackingtest.NoOpReferenceResolverTracker{},
-			},
-			want: want{
-				err: nil,
-			},
-		},
-		"TrackerBlocked": {
-			reason: "Deletion should be blocked if tracker is blocked",
-			args: args{
-				cr: NewSubaccount("unittest-sa",
-					WithStatus(v1alpha1.SubaccountObservation{SubaccountGuid: internal.Ptr("123")}),
-					WithStatus(v1alpha1.SubaccountObservation{Status: internal.Ptr("DELETING")})),
-				mockClient: &MockSubaccountClient{
-					returnSubaccount: &accountclient.SubaccountResponseObject{Guid: "123"},
-				},
-				tracker: trackingtest.NoOpReferenceResolverTracker{
-					IsResourceBlocked: true,
-				},
-			},
-			want: want{
-				err: errors.New("Resource cannot be deleted, still has usages"),
-			},
-		},
-	}
-
-	for name, tc := range tests {
-		t.Run(name, func(t *testing.T) {
-			ctrl := external{
-				btp: btp.Client{
-					AccountsServiceClient: &accountclient.APIClient{
-						SubaccountOperationsAPI: tc.args.mockClient,
-					},
-				},
-				tracker: tc.args.tracker,
-			}
-			err := ctrl.Delete(context.Background(), tc.args.cr)
-			if contained := testutils.ContainsError(err, tc.want.err); !contained {
-				t.Errorf("\n%s\ne.Delete(...): error \"%v\" not part of \"%v\"", tc.reason, err, tc.want.err)
-			}
-		})
-	}
-}
-
-func TestUpdate(t *testing.T) {
-	type args struct {
-		cr           resource.Managed
-		mockClient   *MockSubaccountClient
-		mockAccessor AccountsApiAccessor
-	}
-	type want struct {
-		err error
-		o   managed.ExternalUpdate
-		cr  resource.Managed
-		// guid for which the move operation is called in Api
-		moveTargetParam string
 	}
 	tests := map[string]struct {
 		reason string
@@ -1291,6 +1153,135 @@
 		"NilResource": {
 			reason: "Expect error if used with another resource type",
 			args: args{
+				cr:         nil,
+				mockClient: &MockSubaccountClient{},
+				tracker:    trackingtest.NoOpReferenceResolverTracker{},
+			},
+			want: want{
+				err: errors.New(errNotSubaccount),
+			},
+		},
+		"DeleteSuccess": {
+			reason: "Deletion should be successful",
+			args: args{
+				cr: NewSubaccount("unittest-sa", WithStatus(v1alpha1.SubaccountObservation{SubaccountGuid: internal.Ptr("123")})),
+				mockClient: &MockSubaccountClient{
+					returnSubaccount: &accountclient.SubaccountResponseObject{Guid: "123"},
+					mockDeleteSubaccountExecute: func(r accountclient.ApiDeleteSubaccountRequest) (*accountclient.SubaccountResponseObject, *http.Response, error) {
+						return &accountclient.SubaccountResponseObject{Guid: "123", State: subaccountStateDeleting}, &http.Response{StatusCode: 200}, nil
+					},
+				},
+				tracker: trackingtest.NoOpReferenceResolverTracker{},
+			},
+			want: want{
+				err: nil,
+			},
+		},
+		"DeleteAPI404": {
+			reason: "Deletion should be successful if subaccount not found",
+			args: args{
+				cr: NewSubaccount("unittest-sa", WithStatus(v1alpha1.SubaccountObservation{SubaccountGuid: internal.Ptr("123")})),
+				mockClient: &MockSubaccountClient{
+					returnSubaccount: &accountclient.SubaccountResponseObject{Guid: "123"},
+					mockDeleteSubaccountExecute: func(r accountclient.ApiDeleteSubaccountRequest) (*accountclient.SubaccountResponseObject, *http.Response, error) {
+						return &accountclient.SubaccountResponseObject{Guid: "123"}, &http.Response{StatusCode: 404}, nil
+					},
+				},
+				tracker: trackingtest.NoOpReferenceResolverTracker{},
+			},
+			want: want{
+				err: nil,
+			},
+		},
+		"DeleteAPIError": {
+			reason: "Deletion should fail if API returns error",
+			args: args{
+				cr: NewSubaccount("unittest-sa", WithStatus(v1alpha1.SubaccountObservation{SubaccountGuid: internal.Ptr("123")})),
+				mockClient: &MockSubaccountClient{
+					returnSubaccount: &accountclient.SubaccountResponseObject{Guid: "123"},
+					mockDeleteSubaccountExecute: func(r accountclient.ApiDeleteSubaccountRequest) (*accountclient.SubaccountResponseObject, *http.Response, error) {
+						return &accountclient.SubaccountResponseObject{Guid: "123"}, &http.Response{StatusCode: 500}, errors.New("apiError")
+					},
+				},
+				tracker: trackingtest.NoOpReferenceResolverTracker{},
+			},
+			want: want{
+				err: errors.New("deletion of subaccount failed: apiError"),
+			},
+		},
+		"SubaccountAlreadyInDeletingState": {
+			reason: "Deletion should be successful if subaccount already in deleting state",
+			args: args{
+				cr: NewSubaccount("unittest-sa",
+					WithStatus(v1alpha1.SubaccountObservation{SubaccountGuid: internal.Ptr("123")}),
+					WithStatus(v1alpha1.SubaccountObservation{Status: internal.Ptr("DELETING")})),
+				mockClient: &MockSubaccountClient{
+					returnSubaccount: &accountclient.SubaccountResponseObject{Guid: "123"},
+				},
+				tracker: trackingtest.NoOpReferenceResolverTracker{},
+			},
+			want: want{
+				err: nil,
+			},
+		},
+		"TrackerBlocked": {
+			reason: "Deletion should be blocked if tracker is blocked",
+			args: args{
+				cr: NewSubaccount("unittest-sa",
+					WithStatus(v1alpha1.SubaccountObservation{SubaccountGuid: internal.Ptr("123")}),
+					WithStatus(v1alpha1.SubaccountObservation{Status: internal.Ptr("DELETING")})),
+				mockClient: &MockSubaccountClient{
+					returnSubaccount: &accountclient.SubaccountResponseObject{Guid: "123"},
+				},
+				tracker: trackingtest.NoOpReferenceResolverTracker{
+					IsResourceBlocked: true,
+				},
+			},
+			want: want{
+				err: errors.New("Resource cannot be deleted, still has usages"),
+			},
+		},
+	}
+
+	for name, tc := range tests {
+		t.Run(name, func(t *testing.T) {
+			ctrl := external{
+				btp: btp.Client{
+					AccountsServiceClient: &accountclient.APIClient{
+						SubaccountOperationsAPI: tc.args.mockClient,
+					},
+				},
+				tracker: tc.args.tracker,
+			}
+			err := ctrl.Delete(context.Background(), tc.args.cr)
+			if contained := testutils.ContainsError(err, tc.want.err); !contained {
+				t.Errorf("\n%s\ne.Delete(...): error \"%v\" not part of \"%v\"", tc.reason, err, tc.want.err)
+			}
+		})
+	}
+}
+
+func TestUpdate(t *testing.T) {
+	type args struct {
+		cr           resource.Managed
+		mockClient   *MockSubaccountClient
+		mockAccessor AccountsApiAccessor
+	}
+	type want struct {
+		err error
+		o   managed.ExternalUpdate
+		cr  resource.Managed
+		// guid for which the move operation is called in Api
+		moveTargetParam string
+	}
+	tests := map[string]struct {
+		reason string
+		args   args
+		want   want
+	}{
+		"NilResource": {
+			reason: "Expect error if used with another resource type",
+			args: args{
 				cr: nil,
 			},
 			want: want{
